// RUN: rocmlir-opt -rock-blockwise-gemm-to-threadwise %s | FileCheck %s

#wg = #gpu.address_space<workgroup>
#priv = #gpu.address_space<private>

// CHECK-LABEL: @rock_blockwise_gemm_accel_two_results
func.func @rock_blockwise_gemm_accel_two_results(%matrixA : memref<256xvector<2xf32>, #wg>, %matrixB : memref<256xvector<2xf32>, #wg>,
                                                %bufferA : memref<4xf32, #priv>, %bufferB : memref<4xf32, #priv>,
                                                %matrixC : memref<4xvector<16xf32>, #priv>) {
  // CHECK:  rock.threadwise_accel_gemm
  rock.blockwise_gemm_accel %matrixC += %bufferA from %matrixA * %bufferB from %matrixB features = mfma {
    arch = "amdgcn-amd-amdhsa:gfx90a",
    blockSize= 256 : i32,
    inMPerThread = 2 : i32,
    inNPerThread = 2 : i32,
    params = #rock.xdlops_gemm_derived_params<
      kpackPerBlock = 2,
      kpack = 2,
      mPerBlock = 128,
      mPerWave = 64,
      nPerBlock = 128,
      nPerWave = 64,
<<<<<<< HEAD
      splitKFactor = 1,
=======
      mnPerXdl = 32,
>>>>>>> 598f7d11
      forceUnroll = true>
  } : memref<4xvector<16xf32>, #priv> += memref<4xf32, #priv> from memref<256xvector<2xf32>, #wg> * memref<4xf32, #priv> from memref<256xvector<2xf32>, #wg>
  return
}

// CHECK-LABEL: @rock_blockwise_gemm_accel_one_result
func.func @rock_blockwise_gemm_accel_one_result(%matrixA : memref<128xvector<8xi8>, #wg>, %matrixB : memref<128xvector<8xi8>, #wg>,
                                               %bufferA : memref<1xvector<4xi8>, #priv>, %bufferB : memref<1xvector<4xi8>, #priv>,
                                               %matrixC : memref<1xvector<16xi32>, #priv>) {
  // CHECK:  rock.threadwise_accel_gemm
  rock.blockwise_gemm_accel %matrixC += %bufferA from %matrixA * %bufferB from %matrixB features = mfma {
    arch = "amdgcn-amd-amdhsa:gfx90a",
    blockSize = 256 : i32,
    inMPerThread = 2 : i32,
    inNPerThread = 2 : i32,
    params = #rock.xdlops_gemm_derived_params<
      kpackPerBlock = 2,
      kpack = 8,
      mPerBlock = 64,
      mPerWave = 32,
      nPerBlock = 64,
      nPerWave = 32,
<<<<<<< HEAD
      splitKFactor = 1,
=======
      mnPerXdl = 32,
>>>>>>> 598f7d11
      forceUnroll = true>
  } : memref<1xvector<16xi32>, #priv> += memref<1xvector<4xi8>, #priv> from memref<128xvector<8xi8>, #wg> * memref<1xvector<4xi8>, #priv> from memref<128xvector<8xi8>, #wg>
  return
}

// CHECK-LABEL: @rock_blockwise_gemm_accel_fp8_bf8
func.func @rock_blockwise_gemm_accel_fp8_bf8(%matrixA : memref<1024xvector<8xf8E4M3FNUZ>, #gpu.address_space<workgroup>>,
                                          %matrixB : memref<1024xvector<8xf8E5M2FNUZ>, #gpu.address_space<workgroup>>,
                                          %bufferA : memref<4xvector<8xf8E4M3FNUZ>, #gpu.address_space<private>>,
                                          %bufferB : memref<4xvector<8xf8E5M2FNUZ>, #gpu.address_space<private>>,
                                          %matrixC : memref<4xvector<16xf32>, #gpu.address_space<private>>) {
  // CHECK:  rock.threadwise_accel_gemm
  rock.blockwise_gemm_accel %matrixC += %bufferA from %matrixA * %bufferB from %matrixB features = mfma {
    arch = "amdgcn-amd-amdhsa:gfx940",
    blockSize = 256 : i32,
    inMPerThread = 2 : i32,
    inNPerThread = 2 : i32,
    params = #rock.xdlops_gemm_derived_params<
      kpackPerBlock = 8,
      mPerBlock = 128,
      nPerBlock = 128,
      kpack = 8,
      mPerWave = 64,
      nPerWave = 64,
<<<<<<< HEAD
      splitKFactor = 1,
=======
      mnPerXdl = 32,
>>>>>>> 598f7d11
      forceUnroll = true>
  } : memref<4xvector<16xf32>, #gpu.address_space<private>> += memref<4xvector<8xf8E4M3FNUZ>, #gpu.address_space<private>> from memref<1024xvector<8xf8E4M3FNUZ>, #gpu.address_space<workgroup>> * memref<4xvector<8xf8E5M2FNUZ>, #gpu.address_space<private>> from memref<1024xvector<8xf8E5M2FNUZ>, #gpu.address_space<workgroup>>
  return
}<|MERGE_RESOLUTION|>--- conflicted
+++ resolved
@@ -20,11 +20,8 @@
       mPerWave = 64,
       nPerBlock = 128,
       nPerWave = 64,
-<<<<<<< HEAD
+      mnPerXdl = 32,
       splitKFactor = 1,
-=======
-      mnPerXdl = 32,
->>>>>>> 598f7d11
       forceUnroll = true>
   } : memref<4xvector<16xf32>, #priv> += memref<4xf32, #priv> from memref<256xvector<2xf32>, #wg> * memref<4xf32, #priv> from memref<256xvector<2xf32>, #wg>
   return
@@ -47,11 +44,8 @@
       mPerWave = 32,
       nPerBlock = 64,
       nPerWave = 32,
-<<<<<<< HEAD
+      mnPerXdl = 32,
       splitKFactor = 1,
-=======
-      mnPerXdl = 32,
->>>>>>> 598f7d11
       forceUnroll = true>
   } : memref<1xvector<16xi32>, #priv> += memref<1xvector<4xi8>, #priv> from memref<128xvector<8xi8>, #wg> * memref<1xvector<4xi8>, #priv> from memref<128xvector<8xi8>, #wg>
   return
@@ -76,11 +70,8 @@
       kpack = 8,
       mPerWave = 64,
       nPerWave = 64,
-<<<<<<< HEAD
+      mnPerXdl = 32,
       splitKFactor = 1,
-=======
-      mnPerXdl = 32,
->>>>>>> 598f7d11
       forceUnroll = true>
   } : memref<4xvector<16xf32>, #gpu.address_space<private>> += memref<4xvector<8xf8E4M3FNUZ>, #gpu.address_space<private>> from memref<1024xvector<8xf8E4M3FNUZ>, #gpu.address_space<workgroup>> * memref<4xvector<8xf8E5M2FNUZ>, #gpu.address_space<private>> from memref<1024xvector<8xf8E5M2FNUZ>, #gpu.address_space<workgroup>>
   return
