// ON CHANGING THESE, ALSO CHANGE Jenkinsfile.downstream
void buildProject(String target, String cmakeOpts) {
    cmakeBuild generator: 'Ninja',\
        buildDir: 'build',\
        buildType: 'RelWithDebInfo',\
        installation: 'InSearchPath',\
        steps: [[args: target]],\
        cmakeArgs: "-DMLIR_MIOPEN_DRIVER_ENABLED=1 $cmakeOpts"
}

void buildMIOpen(String cmakeOpts) {
    sh '[ ! -d build ] || rm -rf build'
    cmakeBuild generator: 'Unix Makefiles',\
        buildDir: 'build',\
        buildType: 'Release',\
        installation: 'InSearchPath',\
        cmakeArgs: """-DCMAKE_CXX_COMPILER=/opt/rocm/llvm/bin/clang++
                     -DCMAKE_C_COMPILER=/opt/rocm/llvm/bin/clang
                     ${cmakeOpts}
                     """
    sh 'cd build; make -j $(nproc) MIOpenDriver'
}

void getAndBuildMIOpen(String prefixOpt, String cmakeOpts) {
    git branch: 'develop', poll: false,\
        url: 'https://github.com/ROCmSoftwarePlatform/MIOpen.git'
    cmake arguments: "-P install_deps.cmake --minimum ${prefixOpt}",\
        installation: "InSearchPath"
    buildMIOpen(cmakeOpts)
}

void showEnv() {
    echo "$env.NODE_NAME"
    sh 'cat /etc/os-release'
    sh 'ulimit -a'
    sh '/opt/rocm/bin/rocm-smi'
    sh '/opt/rocm/bin/rocm_agent_enumerator'
    sh 'id'
}

String dockerArgs() {
    return "--device=/dev/kfd --device=/dev/dri --group-add video -v /etc/passwd:/etc/passwd:ro -v /etc/group:/etc/group:ro"
}

String dockerImage() {
    return 'rocm/mlir:rocm4.3-latest'
}

void preMergeCheck() {
    sh '''
    if [ ! -f ./build/compile_commands.json ];  then
      echo "No compile commands, bailing."
      exit 1
    fi
    if [ ! -f ./compile_commands.json ]; then
      ln -s build/compile_commands.json compile_commands.json
    fi
    '''
    sh 'python3 ./mlir/utils/jenkins/static-checks/premerge-checks.py'
}

void testMIOpenDriver(String dtype, String layout, String direction, String tuning) {
    echo "Config is (${dtype}, ${layout}, dir=${direction}, tuning=${tuning})"
    dir('MIOpen/build/') {
        sh """
        bash ${WORKSPACE}/mlir/utils/jenkins/miopen-tests/miopen_validate.sh \
        --layout ${layout} \
        --direction ${direction} \
        --dtype ${dtype} \
        ${tuning == '1' ? '--tuning' : '--no-tuning'} \
        < ${WORKSPACE}/mlir/utils/jenkins/miopen-tests/resnet50-miopen-configs"""
    }
}

void postProcessPerfRes() {
    publishHTML (target: [
        allowMissing: false,
        alwaysLinkToLastBuild: false,
        keepAll: true,
        reportDir: 'build',
        reportFiles: 'MLIR_Performance_Changes.html,MLIR_vs_MIOpen.html',
        reportName: 'Performance report'
    ])

    plot csvFileName: 'plot-nightly-perf-results-000001.csv',\
        csvSeries: [[file: 'build/mlir_vs_miopen_perf_for_plot.csv', displayTableFlag: false]],\
        title: 'Test performance summary',\
        yaxis: 'TFlops',\
        style: 'line',\
        group: 'Performance plots'

    // Save results for future comparison
    archiveArtifacts artifacts: 'build/mlir_*.csv,build/perf-run-date', onlyIfSuccessful: true
}

pipeline {
    agent none
    parameters {
        // Below should be set statically by Jenkins job
        booleanParam(name: 'nightly', defaultValue: params.nightly ? true : false,
                     description: 'Run extra nightly-only tests')
        booleanParam(name: 'canXdlops', defaultValue: params.canXdlops == false ? false : true,
                     description: 'Can this CI instance use xdlops (no for public server)')
        booleanParam(name: 'weekly', defaultValue: params.weekly ? true : false,
                     description: 'Run weekly-only jobs')

        // Each below control whether to run a individual stage from parallel run
        // They default to true but deverloper can toggle them for debugging purpose
        booleanParam(name: 'sharedLib', defaultValue: true,
                     description: 'Run the shared library stage')
        booleanParam(name: 'staticLib', defaultValue: true,
                     description: 'Run the static library stage')
        booleanParam(name: 'perfTest', defaultValue: true,
                     description: 'Run the performance testing stage')
    }
    stages {
        stage("Set System Property") {
            steps {
                script {
                     System.setProperty("org.jenkinsci.plugins.durabletask.BourneShellScript.HEARTBEAT_CHECK_INTERVAL", "86400");
                }
            }
        }
        stage("Build and Test") {
            parallel {
                stage("Shared Library: fixed E2E tests") {
                    when {
                        beforeAgent true;
                        equals expected: true, actual: params.sharedLib;
                    }
                    agent {
                        docker {
                            image dockerImage()
                            args dockerArgs()
                            label "${params.canXdlops ? 'gfx908' : 'rocm' }"
                            alwaysPull true
                        }
                    }
                    environment {
                        HOME="${WORKSPACE}"
                    }
                    stages {
                        stage('Environment') {
                            steps {
                                showEnv()
                            }
                        }
                        stage("Shared library build and fixed tests") {
                            steps {
                                buildProject('check-mlir check-mlir-miopen', """
                                  -DMLIR_MIOPEN_DRIVER_PR_E2E_TEST_ENABLED=${params.nightly ? '0' : '1'}
                                  -DMLIR_MIOPEN_DRIVER_XDLOPS_TEST_ENABLED=${params.canXdlops ? '1' : '0'}
                                  -DMLIR_MIOPEN_DRIVER_E2E_TEST_ENABLED=${params.nightly ? '1' : '0'}
                                  -DMLIR_MIOPEN_DRIVER_MISC_E2E_TEST_ENABLED=${params.nightly ? '1' : '0'}
                                  -DMLIR_MIOPEN_DRIVER_TEST_GPU_VALIDATION=1
                                  -DCMAKE_EXPORT_COMPILE_COMMANDS=1
                                """)
                            }
                        }
                        stage('Static Tests') {
                            when { allOf {
                                equals expected: false, actual: params.nightly;
                                // Avoid this test running twice
                                equals expected: true, actual: params.canXdlops
                            } }
                            steps {
                               preMergeCheck()
                           }
                        }
                     }
                     post {
                        always {
                            cleanWs()
                        }
                    }
                }
                stage("Shared Library: random E2E tests") {
                    when {
                        beforeAgent true;
                        allOf {
                            equals expected: true, actual: params.sharedLib;
                            equals expected: true, actual: params.nightly
                        }
                    }
                    agent {
                        docker {
                            image dockerImage()
                            args dockerArgs()
                            label "${params.canXdlops ? 'gfx908' : 'rocm' }"
                            alwaysPull true
                        }
                    }
                    environment {
                        HOME="${WORKSPACE}"
                    }
                    stages {
                        stage('Environment') {
                            steps {
                                showEnv()
                            }
                        }
                        stage("Shared library build and random tests") {
                            steps {
                                buildProject('check-mlir-miopen',
                                             """-DMLIR_MIOPEN_DRIVER_PR_E2E_TEST_ENABLED=0
                                             -DMLIR_MIOPEN_DRIVER_XDLOPS_TEST_ENABLED=${params.canXdlops ? '1' : '0'}
                                             -DMLIR_MIOPEN_DRIVER_E2E_TEST_ENABLED=1
                                             -DMLIR_MIOPEN_DRIVER_RANDOM_DATA_SEED=1
                                             -DMLIR_MIOPEN_DRIVER_MISC_E2E_TEST_ENABLED=0
                                             -DMLIR_MIOPEN_DRIVER_TEST_GPU_VALIDATION=0
                                             -DCMAKE_EXPORT_COMPILE_COMMANDS=1""")
                            }
                        }
                    }
                    post {
                        always {
                            cleanWs()
                        }
                    }
                }
                stage("Static Library") {
                    when {
                        beforeAgent true;
                        anyOf {
                            equals expected: true, actual: params.staticLib;
                            equals expected: true, actual: params.perfTest;
                        }
                    }
                    agent {
                        docker {
                            image dockerImage()
                            args dockerArgs()
                            label "${params.canXdlops ? 'gfx908' : 'gfx906' }"
                            alwaysPull true
                        }
                    }
                    environment {
                        PATH="/opt/rocm/llvm/bin:$PATH"
                        HOME="${WORKSPACE}"
                    }
                    stages {
                        stage('Environment') {
                            steps {
                                showEnv()
                            }
                        }
                        stage("Igemm build") {
                            steps {
                                checkout scm
                                buildProject('libMLIRMIOpen',
                                             '-DBUILD_FAT_LIBMLIRMIOPEN=ON')
                                cmake arguments: "--install . --component libMLIRMIOpen --prefix ${WORKSPACE}/MIOpenDeps",\
                                installation: 'InSearchPath', workingDir: 'build'
                            }
                        }
                        stage("Build MIOpen with libMLIRMIOpen") {
                            when { anyOf {
                                    equals expected: false, actual: params.weekly;
                                    allOf {
                                        equals expected: true, actual: params.weekly;
                                        equals expected: true, actual: params.staticLib;
                                    }
                            }}
                            steps {
                                dir('MIOpen') {
                                git branch: 'develop', poll: false,\
                                    url: 'https://github.com/ROCmSoftwarePlatform/MIOpen.git'
                                sh 'sed -i "/ROCmSoftwarePlatform\\/llvm-project-mlir/d" ./requirements.txt'
                                cmake arguments: "-P install_deps.cmake --minimum --prefix ${WORKSPACE}/MIOpenDeps",\
                                    installation: "InSearchPath"
                                buildMIOpen('''-DMIOPEN_USE_MLIR=On
                                        -DMIOPEN_BACKEND=HIP
                                        -DCMAKE_PREFIX_PATH="${WORKSPACE}/MIOpenDeps"
                                        -DMIOPEN_USER_DB_PATH=${WORKSPACE}/MIOpen/build/MIOpenUserDB
                                        -DMIOPEN_TEST_FLAGS=\'--verbose --disable-verification-cache\'
                                        ''')
                                }
                            }
                        }
                        stage("Stash MIOpen with libMLIRMIOpen") {
                            when { anyOf {
                                    equals expected: true, actual: params.nightly;
                                    allOf {
                                        equals expected: true, actual: params.weekly;
                                        equals expected: true, actual: params.staticLib;
                                    }
                            }}
                            steps {
                                stash name:"MIOpen-MLIR-kernels",\
                                      includes: """
                                          MIOpen/build/**,\
                                          mlir/utils/jenkins/miopen-tests/**\
                                      """
                            }
                        }
<<<<<<< HEAD
                        // FIXME. Disable "Tune MLIR kernels" stage for now.
                        // Parameter space for KPACK needs to be carefully studied.
                        // stage("Tune MLIR kernels") {
                        //     when {
                        //             equals expected: true, actual: params.weekly;
                        //             equals expected: true, actual: params.staticLib;
                        //     }
                        //     environment {
                        //         // Make libMIOpen.so accessible to the test driver
                        //         LD_LIBRARY_PATH="${WORKSPACE}/MIOpen/build/lib:$LD_LIBRARY_PATH:"
                        //     }
                        //     steps {
                        //         sh 'ldconfig'
                        //         dir('MIOpen/build/') {
                        //             sh """
                        //             bash ${WORKSPACE}/mlir/utils/jenkins/miopen-tests/miopen_validate.sh --test-all --tuning\
                        //                < ${WORKSPACE}/mlir/utils/jenkins/miopen-tests/resnet50-miopen-configs"""
                        //             sh 'date --utc +%Y-%m-%d > MIOpenUserDB/tuning-date'
                        //             sh 'ls -l MIOpenUserDB'
                        //         }
                        //         // Save user database for nightly jobs
                        //         archiveArtifacts artifacts: 'MIOpen/build/MIOpenUserDB/**, MIOpen/build/tuning-date',\
                        //                          onlyIfSuccessful: true
                        //     }
                        // }
=======
                        stage("Tune MLIR kernels") {
                            when {
                                    equals expected: true, actual: params.weekly;
                                    equals expected: true, actual: params.staticLib;
                            }
                            environment {
                                // Make libMIOpen.so accessible to the test driver
                                LD_LIBRARY_PATH="${WORKSPACE}/MIOpen/build/lib:$LD_LIBRARY_PATH:"
                            }
                            steps {
                                dir('MIOpen/build/') {
                                    sh """
                                    bash ${WORKSPACE}/mlir/utils/jenkins/miopen-tests/miopen_validate.sh --test-all --tuning\
                                       < ${WORKSPACE}/mlir/utils/jenkins/miopen-tests/resnet50-miopen-configs"""
                                    sh 'date --utc +%Y-%m-%d > MIOpenUserDB/tuning-date'
                                    sh 'ls -l MIOpenUserDB'
                                }
                                // Save user database for nightly jobs
                                archiveArtifacts artifacts: 'MIOpen/build/MIOpenUserDB/**, MIOpen/build/tuning-date',\
                                                 onlyIfSuccessful: true
                            }
                        }
>>>>>>> af9cdf19
                        stage("Test selected MIOpen configs") {
                            when {
                                    equals expected: false, actual: params.nightly;
                                    equals expected: false, actual: params.weekly;
                                    equals expected: true, actual: params.staticLib;
                            }
                            environment {
                                // Make libMIOpen.so accessible to the test driver
                                LD_LIBRARY_PATH="${WORKSPACE}/MIOpen/build/lib:$LD_LIBRARY_PATH:"
                            }
                            steps {
                                showEnv()
                                dir('MIOpen/build/') {
                                    sh """
                                    bash ${WORKSPACE}/mlir/utils/jenkins/miopen-tests/miopen_validate.sh --test-all --no-tuning\
                                       < ${WORKSPACE}/mlir/utils/jenkins/miopen-tests/selected-resnet50-miopen-configs"""
                                    sh """
                                    bash ${WORKSPACE}/mlir/utils/jenkins/miopen-tests/miopen_validate.sh --test-all --tuning\
                                       < ${WORKSPACE}/mlir/utils/jenkins/miopen-tests/selected-resnet50-miopen-configs"""
                                }
                            }
                        }
                    }
                    post {
                        always {
                            cleanWs()
                        }
                    }
                }
                stage("Build for Performance Test") {
                    when {
                        beforeAgent true;
                        allOf{
                            equals expected: true, actual: params.perfTest;
                            equals expected: true, actual: params.nightly;
                    } }
                    agent {
                        docker {
                            image dockerImage()
                            args dockerArgs()
                            label "${params.canXdlops ? 'gfx908' : 'rocm' }"
                            alwaysPull true
                        }
                    }
                    environment {
                        PATH="/opt/rocm/llvm/bin:$PATH"
                        HOME="${WORKSPACE}"
                    }
                    stages {
                        stage("Environment") {
                            steps {
                                showEnv()
                            }
                        }
                        stage("Build MIOpen with HIP") {
                           steps {
                               dir('MIOpen') {
                                   getAndBuildMIOpen("--prefix ${WORKSPACE}/MIOpen/MIOpenDeps",
                                                     '''-DMIOPEN_BACKEND=HIP
                                   -DCMAKE_PREFIX_PATH="${WORKSPACE}/MIOpen/MIOpenDeps"
                                   -DCMAKE_INSTALL_PREFIX=${WORKSPACE}/MIOpen/build/MIOpenInstallDir
                                   ''')
                                   sh 'cd build; make -j $(nproc)'
                                   sh 'cd build; make install'
                               }
                               stash name:"MIOpen-kernels",\
                                   includes: "MIOpen/build/**"
                           }
                        }
                        stage("Build MLIR") {
                            steps {
                                buildProject('mlir-miopen-driver mlir-rocm-runner ci-performance-scripts', '')
                            }
                        }
                        stage("Test MLIR vs MIOpen") {
                            steps {
                                dir('build') {
                                    sh 'date --utc +%Y-%m-%d > perf-run-date'
                                    // Run MLIR perf benchmarks
                                    sh 'python3 ./bin/MIOpenDriver.py'
                                }
                                stash name:"Perf-report", includes:"build/mlir_vs_miopen_perf.csv"
                            }
                        }
                    }
                    post {
                        always {
                            cleanWs()
                        }
                    }
                }
            }
        }
        stage("MIOpen Resnet50 Config Test") {
            when { allOf {
                    equals expected: true, actual: params.nightly;
                    equals expected: true, actual: params.staticLib;
            }}
            matrix {
                options {
                    skipDefaultCheckout()
                }
                axes {
                    axis {
                        name 'DTYPE'
                        values 'fp16', 'fp32'
                    }
                    axis {
                        name 'LAYOUT'
                        values 'NCHW', 'NHWC'
                    }
                }
                stages {
                    stage('Test MIOpen') {
                        agent {
                            docker {
                                image dockerImage()
                                args dockerArgs()
                                label "${params.canXdlops ? 'gfx908' : 'gfx906'}"
                                alwaysPull true
                            }
                        }
                        stages {
                            stage('Environment') {
                                steps {
                                    echo "Config is ($DTYPE, $LAYOUT)"
                                    showEnv()
                                }
                            }
                            stage("Copy MIOpen test environment") {
                                steps {
                                    unstash name: "MIOpen-MLIR-kernels"
                                    copyArtifacts filter: 'MIOpen/build/MIOpenUserDB/**',\
                                               optional: true,\
                                               flatten: true,\
                                               projectName: "mlir-weekly",\
                                               selector: lastSuccessful(),\
                                               target: 'MIOpen/build/MIOpenUserDB'
                                    sh 'ls MIOpen/build/MIOpenUserDB'
                                    sh 'cat MIOpen/build/MIOpenUserDB/tuning-date'
                                }
                            }
                            stage("Test MIOpen config") {
                                environment {
                                    // Make libMIOpen.so accessible to the test driver
                                    LD_LIBRARY_PATH="${WORKSPACE}/MIOpen/build/lib:$LD_LIBRARY_PATH:"
                                    HOME="${WORKSPACE}"
                                }
                                steps {
                                    // Test with perfDb
                                    testMIOpenDriver("$DTYPE", "$LAYOUT", "1", "0")
                                    testMIOpenDriver("$DTYPE", "$LAYOUT", "2", "0")
                                    testMIOpenDriver("$DTYPE", "$LAYOUT", "4", "0")
                                    // Test without perfDb
                                    sh 'rm -rf ${WORKSPACE}/MIOpen/build/MIOpenUserDB'
                                    testMIOpenDriver("$DTYPE", "$LAYOUT", "1", "0")
                                    testMIOpenDriver("$DTYPE", "$LAYOUT", "2", "0")
                                    testMIOpenDriver("$DTYPE", "$LAYOUT", "4", "0")
                                }
                            }
                        }
                        post {
                            always {
                                cleanWs()
                            }
                        }
                    }
                }
            }
        }
        stage("Benchmark and Report Performance") {
            when {
                beforeAgent true;
                equals expected: true, actual: params.perfTest;
                equals expected: true, actual: params.nightly;
            }
            agent {
                docker {
                    image dockerImage()
                    args dockerArgs()
                    label "${params.canXdlops ? 'gfx908' : 'rocm' }"
                    alwaysPull true
                }
            }
            environment {
                // Make libMIOpen.so accessible to the test driver
                LD_LIBRARY_PATH="${WORKSPACE}/MIOpen/build/lib:$LD_LIBRARY_PATH:"
                HOME="${WORKSPACE}"
            }
            stages {
                stage("Copy MIOpen with MLIR kernels") {
                    steps {
                        sh 'rm -rf MIOpen'
                        unstash name: "MIOpen-MLIR-kernels"
                        copyArtifacts filter: 'MIOpen/build/MIOpenUserDB/**',\
                                               optional: true,\
                                               flatten: true,\
                                               projectName: "mlir-weekly",\
                                               selector: lastSuccessful(),\
                                               target: 'MIOpen/build/MIOpenUserDB'
                        sh 'ls MIOpen/build/MIOpenUserDB'
                        sh 'cat MIOpen/build/MIOpenUserDB/tuning-date'
                    }
                }
                stage("Performance Test: Tuned vs Untuned") {
                    steps {
                        buildProject('ci-performance-scripts', '')
                        dir('build') {
                           sh 'python3 ./bin/MIOpenDriver.py -bmiopen_use_tuned_mlir'
                           sh 'rm -rf ${WORKSPACE}/MIOpen/build/MIOpenUserDB'
                           sh 'python3 ./bin/MIOpenDriver.py -bmiopen_use_untuned_mlir'
                        }
                    }
                }
                stage("Copy earlier performance results") {
                    steps {
                        copyArtifacts filter: 'build/*.csv,build/perf-run-date',\
                                               optional: true,\
                                               flatten: true,\
                                               projectName: "/${JOB_NAME}",\
                                               selector: lastSuccessful(),\
                                               target: 'build/oldData'
                    }
                }

                stage("Create performance reports") {
                    steps {
                        unstash name: "Perf-report"
                        dir('build') {
                            sh 'ls -l'
                            sh 'python3 ./bin/createPerformanceReports.py'
                            sh 'python3 ./bin/perfRegressionReport.py'
                        }
                        postProcessPerfRes()
                    }
                }
            }
            post {
                always {
                    cleanWs()
                }
             }
        }
    }
}<|MERGE_RESOLUTION|>--- conflicted
+++ resolved
@@ -293,56 +293,30 @@
                                       """
                             }
                         }
-<<<<<<< HEAD
                         // FIXME. Disable "Tune MLIR kernels" stage for now.
                         // Parameter space for KPACK needs to be carefully studied.
                         // stage("Tune MLIR kernels") {
-                        //     when {
-                        //             equals expected: true, actual: params.weekly;
-                        //             equals expected: true, actual: params.staticLib;
-                        //     }
-                        //     environment {
-                        //         // Make libMIOpen.so accessible to the test driver
-                        //         LD_LIBRARY_PATH="${WORKSPACE}/MIOpen/build/lib:$LD_LIBRARY_PATH:"
-                        //     }
-                        //     steps {
-                        //         sh 'ldconfig'
-                        //         dir('MIOpen/build/') {
-                        //             sh """
-                        //             bash ${WORKSPACE}/mlir/utils/jenkins/miopen-tests/miopen_validate.sh --test-all --tuning\
-                        //                < ${WORKSPACE}/mlir/utils/jenkins/miopen-tests/resnet50-miopen-configs"""
-                        //             sh 'date --utc +%Y-%m-%d > MIOpenUserDB/tuning-date'
-                        //             sh 'ls -l MIOpenUserDB'
-                        //         }
-                        //         // Save user database for nightly jobs
-                        //         archiveArtifacts artifacts: 'MIOpen/build/MIOpenUserDB/**, MIOpen/build/tuning-date',\
-                        //                          onlyIfSuccessful: true
-                        //     }
+                        //    when {
+                        //            equals expected: true, actual: params.weekly;
+                        //            equals expected: true, actual: params.staticLib;
+                        //    }
+                        //    environment {
+                        //        // Make libMIOpen.so accessible to the test driver
+                        //        LD_LIBRARY_PATH="${WORKSPACE}/MIOpen/build/lib:$LD_LIBRARY_PATH:"
+                        //    }
+                        //    steps {
+                        //        dir('MIOpen/build/') {
+                        //            sh """
+                        //            bash ${WORKSPACE}/mlir/utils/jenkins/miopen-tests/miopen_validate.sh --test-all --tuning\
+                        //               < ${WORKSPACE}/mlir/utils/jenkins/miopen-tests/resnet50-miopen-configs"""
+                        //            sh 'date --utc +%Y-%m-%d > MIOpenUserDB/tuning-date'
+                        //            sh 'ls -l MIOpenUserDB'
+                        //        }
+                        //        // Save user database for nightly jobs
+                        //        archiveArtifacts artifacts: 'MIOpen/build/MIOpenUserDB/**, MIOpen/build/tuning-date',\
+                        //                         onlyIfSuccessful: true
+                        //    }
                         // }
-=======
-                        stage("Tune MLIR kernels") {
-                            when {
-                                    equals expected: true, actual: params.weekly;
-                                    equals expected: true, actual: params.staticLib;
-                            }
-                            environment {
-                                // Make libMIOpen.so accessible to the test driver
-                                LD_LIBRARY_PATH="${WORKSPACE}/MIOpen/build/lib:$LD_LIBRARY_PATH:"
-                            }
-                            steps {
-                                dir('MIOpen/build/') {
-                                    sh """
-                                    bash ${WORKSPACE}/mlir/utils/jenkins/miopen-tests/miopen_validate.sh --test-all --tuning\
-                                       < ${WORKSPACE}/mlir/utils/jenkins/miopen-tests/resnet50-miopen-configs"""
-                                    sh 'date --utc +%Y-%m-%d > MIOpenUserDB/tuning-date'
-                                    sh 'ls -l MIOpenUserDB'
-                                }
-                                // Save user database for nightly jobs
-                                archiveArtifacts artifacts: 'MIOpen/build/MIOpenUserDB/**, MIOpen/build/tuning-date',\
-                                                 onlyIfSuccessful: true
-                            }
-                        }
->>>>>>> af9cdf19
                         stage("Test selected MIOpen configs") {
                             when {
                                     equals expected: false, actual: params.nightly;
