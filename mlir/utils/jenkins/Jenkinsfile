--- conflicted
+++ resolved
@@ -275,12 +275,8 @@
                      description: 'Can this CI instance use xdlops (no for public server)')
         booleanParam(name: 'weekly', defaultValue: params.weekly ? true : false,
                      description: 'Run weekly-only jobs')
-<<<<<<< HEAD
         // Temporary change to MIGraphX branch because of upstream merge.
         string(name: 'MIGraphXBranch', defaultValue: 'tuning-api-v2-changes',
-=======
-        string(name: 'MIGraphXBranch', defaultValue: 'develop',
->>>>>>> ededae49
                description: 'The MIGraphX branch/commit to verify against.')
         string(name: 'CKBranch', defaultValue: 'develop',
             description: 'The Composable Kernel branch to be used with the job')
