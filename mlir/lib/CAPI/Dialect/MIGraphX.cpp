//===- MIGraphX.cpp - C Interface for MIGraphX dialect
//------------------------===//
//
// Part of the LLVM Project, under the Apache License v2.0 with LLVM Exceptions.
// See https://llvm.org/LICENSE.txt for license information.
// SPDX-License-Identifier: Apache-2.0 WITH LLVM-exception
//
//===----------------------------------------------------------------------===//

#include "mlir-c/Dialect/MIGraphX.h"
#include "mlir/CAPI/Pass.h"
#include "mlir/CAPI/Registration.h"
#include "mlir/Dialect/GPU/IR/GPUDialect.h"
#include "mlir/Dialect/GPU/Transforms/Passes.h"
#include "mlir/Dialect/LLVMIR/LLVMDialect.h"
#include "mlir/Dialect/MIGraphX/MIGraphXOps.h"
#include "mlir/Dialect/MIGraphX/Pipeline.h"
#include "mlir/Dialect/Rock/IR/Rock.h"
#include "mlir/Dialect/Rock/Pipelines/Pipelines.h"
#include "mlir/ExecutionEngine/OptUtils.h"
#include "mlir/ExecutionEngine/RocmDeviceName.h"
#include "llvm/ADT/StringRef.h"
#include "llvm/Support/TargetSelect.h"
#include <mutex>
#include <vector>

MLIR_DEFINE_CAPI_DIALECT_REGISTRATION(MIGraphX, migraphx,
                                      mlir::migraphx::MIGraphXDialect)

// Returns the required buffer size if called with null buffer
// and fill information in the passed ptr when provided.
MLIR_CAPI_EXPORTED
void mlirGetKernelInfo(MlirModule module, int *size, void *data) {
  auto mod = unwrap(module);
  int argNum = 0;
  int argIdx = 0;
  llvm::StringRef kernelName;

  // Either of pointers should be provided.
  assert((size != nullptr || data != nullptr) &&
         "Either size or data pointer should be provided");
  std::vector<int> info;
  mod.walk([&](mlir::func::FuncOp f) {
    auto args = f.getArguments();
    for (auto arg : args) {
      argNum++;
      auto sType = arg.getType().template cast<mlir::ShapedType>();
      auto rank = sType.getRank();
      info.push_back(rank);
      for (int i = 0; i < rank; i++)
        info.push_back(sType.getDimSize(i));
      argIdx += rank;
    }
    kernelName = f.getName();
  });
  if (data == nullptr && size != nullptr) {
    *size = (1 + argNum + argIdx) * sizeof(int) + kernelName.size();
  } else if (data != nullptr) {
    int argSize = argNum + argIdx;
    int *argData = (int *)data;
    argData[0] = argNum;
    for (int i = 0; i < argSize; i++)
      argData[i + 1] = info[i];
    char *nameData = (char *)(argData + argSize + 1);
    for (size_t i = 0, e = kernelName.size(); i < e; ++i) {
      nameData[i] = kernelName[i];
    }
  }
}

// Returns block_size and grid_size as uint32_t[2]
MLIR_CAPI_EXPORTED void mlirGetKernelAttrs(MlirModule module, uint32_t *attrs) {
  auto mod = unwrap(module);
  mod.walk([&](mlir::LLVM::LLVMFuncOp llvmFunc) {
    // There can be math lib ext linkage functions that does not represent
    // the kernel
    if (llvmFunc->hasAttr("block_size") && llvmFunc->hasAttr("grid_size")) {
      attrs[0] =
          llvmFunc->getAttrOfType<mlir::IntegerAttr>("block_size").getInt();
      attrs[1] =
          llvmFunc->getAttrOfType<mlir::IntegerAttr>("grid_size").getInt();
    }
  });
}

// Returns the size of compiled binary if called with null ptr
// and return the compiled binary when buffer is provided
MLIR_CAPI_EXPORTED bool mlirGetBinary(MlirModule module, size_t *size,
                                      char *bin) {
  bool success = false;
  auto mod = unwrap(module);
  if (bin == nullptr && size == nullptr)
    return success;
  mod.walk([&](mlir::gpu::GPUModuleOp gpuModule) {
    auto hsacoAttr = gpuModule->getAttrOfType<mlir::StringAttr>(
        mlir::gpu::getDefaultGpuBinaryAnnotation());
    if (hsacoAttr) {
      if (bin != nullptr) { // return binary regardless the presence of *size
        std::string hsaco = hsacoAttr.getValue().str();
        std::copy(hsaco.begin(), hsaco.end(), bin);
        success = true;
      } else {
        *size = hsacoAttr.getValue().size();
        success = true;
      }
    }
  });
  return success;
}

// pipelines

MLIR_CAPI_EXPORTED
void mlirMIGraphXAddHighLevelPipeline(MlirPassManager pm) {
<<<<<<< HEAD
  auto *passMan = unwrap(pm);
  // FIXME : WA for the multithreading issue, potentially fixed in upstream.
  passMan->getContext()->disableMultithreading();
=======
  auto passMan = unwrap(pm);
>>>>>>> 0a61e79b
  passMan->setNesting(mlir::PassManager::Nesting::Implicit);
  mlir::migraphx::addHighLevelPipeline(*passMan);
  mlir::rock::buildBufferizePipeline(*passMan);
}

MLIR_CAPI_EXPORTED void
mlirMIGraphXAddApplicabilityPipeline(MlirPassManager pm) {
  auto *passMan = unwrap(pm);
  passMan->setNesting(mlir::PassManager::Nesting::Implicit);
  mlir::rock::KernelOptions opts;
  opts.enableApplicability = true;
  // This is the default, but we set it paranoidly.
  opts.tuningFallback = false;
  mlir::rock::buildKernelPipeline(*passMan, opts);
}

MLIR_CAPI_EXPORTED bool mlirMIGraphXAddBackendPipeline(MlirPassManager pm,
                                                       const char *arch) {
<<<<<<< HEAD
  static std::mutex target_mutex;
  target_mutex.lock();
  // Some calls included in regiserGpuSerializeToHsacoPass() are not thread safe
  // and user may call this pipeline from different threads.
  mlir::registerGpuSerializeToHsacoPass();
  target_mutex.unlock();
=======
>>>>>>> 0a61e79b
  auto *passMan = unwrap(pm);
  passMan->setNesting(mlir::PassManager::Nesting::Implicit);
  mlir::rock::KernelOptions kOpts;
  kOpts.tuningFallback = true;
  mlir::rock::buildKernelPipeline(*passMan, kOpts);
  llvm::StringRef archStr(arch);
  mlir::RocmDeviceName devName;
  if (archStr.empty() || mlir::failed(devName.parse(archStr))) {
    llvm::errs() << "Invalid architecture: " << archStr << "\n";
    return false;
  }
  mlir::rock::BackendOptions opts;
  opts.triple = devName.getTriple().str();
  opts.chip = devName.getChip().str();
  opts.features = devName.getFeaturesForBackend();
  opts.optLevel = 3;
  opts.indexBitwidth = 32;
  mlir::rock::buildBackendPipeline(*passMan, opts);

  return true;
}<|MERGE_RESOLUTION|>--- conflicted
+++ resolved
@@ -112,13 +112,7 @@
 
 MLIR_CAPI_EXPORTED
 void mlirMIGraphXAddHighLevelPipeline(MlirPassManager pm) {
-<<<<<<< HEAD
-  auto *passMan = unwrap(pm);
-  // FIXME : WA for the multithreading issue, potentially fixed in upstream.
-  passMan->getContext()->disableMultithreading();
-=======
   auto passMan = unwrap(pm);
->>>>>>> 0a61e79b
   passMan->setNesting(mlir::PassManager::Nesting::Implicit);
   mlir::migraphx::addHighLevelPipeline(*passMan);
   mlir::rock::buildBufferizePipeline(*passMan);
@@ -137,15 +131,6 @@
 
 MLIR_CAPI_EXPORTED bool mlirMIGraphXAddBackendPipeline(MlirPassManager pm,
                                                        const char *arch) {
-<<<<<<< HEAD
-  static std::mutex target_mutex;
-  target_mutex.lock();
-  // Some calls included in regiserGpuSerializeToHsacoPass() are not thread safe
-  // and user may call this pipeline from different threads.
-  mlir::registerGpuSerializeToHsacoPass();
-  target_mutex.unlock();
-=======
->>>>>>> 0a61e79b
   auto *passMan = unwrap(pm);
   passMan->setNesting(mlir::PassManager::Nesting::Implicit);
   mlir::rock::KernelOptions kOpts;
