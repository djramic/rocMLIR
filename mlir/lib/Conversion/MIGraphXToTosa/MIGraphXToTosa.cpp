//===- MIGraphXToTosa.cpp - Lowering MIGraphX to Tosa Dialect
//-------------===//
//
// Part of the LLVM Project, under the Apache License v2.0 with LLVM Exceptions.
// See https://llvm.org/LICENSE.txt for license information.
// SPDX-License-Identifier: Apache-2.0 WITH LLVM-exception
//
//===----------------------------------------------------------------------===//
//
// These rewriters lower from the MIGraphX to the Tos dialect.
//
//===----------------------------------------------------------------------===//

#include "mlir/Conversion/MIGraphXToTosa/MIGraphXToTosa.h"
#include "mlir/Dialect/Arith/IR/Arith.h"
#include "mlir/Dialect/Func/IR/FuncOps.h"
#include "mlir/Dialect/MIGraphX/MIGraphXOps.h"
#include "mlir/Dialect/MemRef/IR/MemRef.h"
#include "mlir/Dialect/Tensor/IR/Tensor.h"
#include "mlir/Dialect/Tosa/IR/TosaOps.h"
#include "mlir/IR/PatternMatch.h"
#include "mlir/Transforms/DialectConversion.h"
#include "mlir/Transforms/GreedyPatternRewriteDriver.h"

using namespace mlir;

namespace {

static bool isBroadcastable(Operation *op, Operation *operand) {
  // tosa only broadcast implicitly on the second input of the binary operators.
  if (op->getNumOperands() != 2)
    return false;
  if (op->getOperand(1) != operand->getResult(0)) {
    // swap, if possible
    op->setOperand(0, op->getOperand(1));
    op->setOperand(1, operand->getResult(0));
  }
  return true;
}

template <typename TosaOp, typename... Args>
static TosaOp createOpAndInfer(mlir::PatternRewriter &rewriter,
                               mlir::Location loc, Type elemType,
                               Args &&... args) {
  auto op =
      rewriter.create<TosaOp>(loc, UnrankedTensorType::get(elemType), args...);
  InferShapedTypeOpInterface shapeInterface =
      cast<InferShapedTypeOpInterface>(op.getOperation());
  SmallVector<ShapedTypeComponents> returnShape;
  LogicalResult shapeInferenceStatus = shapeInterface.inferReturnTypeComponents(
      op.getContext(), op.getLoc(), op->getOperands(), op->getAttrDictionary(),
      op->getRegions(), returnShape);
  assert(shapeInferenceStatus.succeeded());
  Type newOutTy = RankedTensorType::get({returnShape[0].getDims()}, elemType);
  auto result = op->getResult(0);
  result.setType(newOutTy);
  return op;
}

class ConvConverter final
    : public OpConversionPattern<migraphx::ConvolutionOp> {
public:
  using OpConversionPattern<migraphx::ConvolutionOp>::OpConversionPattern;

  Value getZeroBias(Location loc, Type elemType, int64_t filterOutputChannels,
                    ConversionPatternRewriter &rewriter) const {
    auto biasTy = RankedTensorType::get({filterOutputChannels}, elemType);
    return rewriter.create<arith::ConstantOp>(loc,
                                              rewriter.getZeroAttr(biasTy));
  }

  tosa::TransposeOp
  getRank4TransposeOp(Location loc, Value input,
                      ConversionPatternRewriter &rewriter,
                      SmallVector<int64_t> &permutation) const {
    auto permutationAttr = DenseIntElementsAttr::get(
        RankedTensorType::get({4}, rewriter.getI64Type()), permutation);
    Value permutationValue =
        rewriter.create<arith::ConstantOp>(loc, permutationAttr);
    ShapedType inputTy = input.getType().cast<ShapedType>();
    auto inputShape = inputTy.getShape();
    SmallVector<int64_t> newShape{
        inputShape[permutation[0]], inputShape[permutation[1]],
        inputShape[permutation[2]], inputShape[permutation[3]]};
    Type newTy = RankedTensorType::get(newShape, inputTy.getElementType());

    auto newOp =
        rewriter.create<tosa::TransposeOp>(loc, newTy, input, permutationValue);
    return newOp;
  }

  LogicalResult
  matchAndRewrite(migraphx::ConvolutionOp op, OpAdaptor adaptor,
                  ConversionPatternRewriter &rewriter) const final {
    auto operands = adaptor.getOperands();
    Location loc = op->getLoc();
    auto input_t = operands[0];
    auto filter_t = operands[1];
    auto results = op->getResults();
    auto elementTy =
        op->getOperand(0).getType().cast<ShapedType>().getElementType();
    auto outputTy = results[0].getType().cast<ShapedType>();
    SmallVector<int64_t> NCHW2NHWC{0, 2, 3, 1};
    SmallVector<int64_t> NHWC2NCHW{0, 3, 1, 2};

    // insert transpose to input and filter tensors
    input_t = getRank4TransposeOp(loc, input_t, rewriter, NCHW2NHWC);
    filter_t = getRank4TransposeOp(loc, filter_t, rewriter, NCHW2NHWC);
    auto outShape = outputTy.getShape();

    // original output shape was NCHW, change it into NHWC
    SmallVector<int64_t> newShape{outShape[0], outShape[2], outShape[3],
                                  outShape[1]};
    Type newOutTy = RankedTensorType::get(newShape, outputTy.getElementType());

    // Construct a new Conv2DOp.
    auto cop = rewriter.create<tosa::Conv2DOp>(
        loc, newOutTy,
        ValueRange{
            input_t, filter_t,
            getZeroBias(loc, elementTy,
                        filter_t.getType().cast<ShapedType>().getShape()[0],
                        rewriter)});

    // translate attributes
    auto padAttr = op->getAttr("padding").cast<ArrayAttr>();
    auto strideAttr = op->getAttr("stride").cast<ArrayAttr>();
    auto dilationAttr = op->getAttr("dilation").cast<ArrayAttr>();
    int64_t padTop = padAttr[0].dyn_cast<IntegerAttr>().getInt();
    int64_t padBottom = padAttr[1].dyn_cast<IntegerAttr>().getInt();
    int64_t padLeft = padAttr[2].dyn_cast<IntegerAttr>().getInt();
    int64_t padRight = padAttr[3].dyn_cast<IntegerAttr>().getInt();
    int64_t strideHeight = strideAttr[0].dyn_cast<IntegerAttr>().getInt();
    int64_t strideWidth = strideAttr[1].dyn_cast<IntegerAttr>().getInt();
    int64_t dilationHeight = dilationAttr[0].dyn_cast<IntegerAttr>().getInt();
    int64_t dilationWidth = dilationAttr[1].dyn_cast<IntegerAttr>().getInt();

    // convolution config attributes

    cop->setAttr("dilation", rewriter.getDenseI64ArrayAttr(
                                 {dilationHeight, dilationWidth}));
    cop->setAttr("stride",
                 rewriter.getDenseI64ArrayAttr({strideHeight, strideWidth}));
    cop->setAttr("pad", rewriter.getDenseI64ArrayAttr(
                            {padTop, padBottom, padLeft, padRight}));

    // Convert optional attributes
    if (auto attr = op->getAttrOfType<BoolAttr>("xdlopsV2"))
      cop->setAttr("xdlopsV2", attr);
    if (auto attr = op->getAttrOfType<StringAttr>("perf_config"))
      cop->setAttr("perf_config", attr);

    // transpose the output back to NCHW so that it can match following
    // operators.
    auto top = getRank4TransposeOp(loc, cop, rewriter, NHWC2NCHW);
    rewriter.replaceOp(op, {top});
    return success();
  }
};

class BroadcastConverter final
    : public OpConversionPattern<migraphx::BroadcastOp> {
public:
  using OpConversionPattern<migraphx::BroadcastOp>::OpConversionPattern;

  LogicalResult
  matchAndRewrite(migraphx::BroadcastOp op, OpAdaptor adaptor,
                  ConversionPatternRewriter &rewriter) const final {
    auto operands = adaptor.getOperands();
    Location loc = op->getLoc();
    auto input_t = operands[0];
    auto axis = op->getAttr("axis").cast<IntegerAttr>().getInt();

    // get shape of the use
    auto outShape = op->getResultTypes()[0].cast<ShapedType>().getShape();
    auto outElemType =
        op->getResultTypes()[0].cast<ShapedType>().getElementType();
    uint32_t outRank = outShape.size();
    auto inShape = input_t.getType().cast<ShapedType>().getShape();

    Value newOperand = input_t;
    if (outRank != inShape.size()) {
      SmallVector<int64_t, 5> newShape;

      // align the dimensions - by the given axis
      for (uint32_t i = 0; i < outRank; i++) {
        newShape.push_back(1);
      }
      newShape[axis] = inShape[0];

      // reshape
      auto outType = RankedTensorType::get(newShape, outElemType);
      newOperand = rewriter.create<tosa::ReshapeOp>(
          loc, outType, input_t, rewriter.getDenseI64ArrayAttr(newShape));
    }

    for (auto &use : op->getResult(0).getUses()) {
      auto expandedOp = use.getOwner();
      // isa binary operation,
      if (isBroadcastable(expandedOp, op)) {
        // replace the uses
        for (auto &operand : expandedOp->getOpOperands()) {
          if (operand.get() == op) {
            operand.set(newOperand);
            break;
          }
        }
      } else {
        return failure();
      }
    }
    // erase broadcast
    rewriter.eraseOp(op);
    return success();
  }
};

class MultiBroadcastConverter final
    : public OpConversionPattern<migraphx::MultiBroadcastOp> {
public:
  using OpConversionPattern<migraphx::MultiBroadcastOp>::OpConversionPattern;

  LogicalResult
  matchAndRewrite(migraphx::MultiBroadcastOp op, OpAdaptor adaptor,
                  ConversionPatternRewriter &rewriter) const final {
    auto operands = adaptor.getOperands();
    Location loc = op->getLoc();
    auto input_t = operands[0];
    auto inShape = input_t.getType().cast<ShapedType>().getShape();
    uint32_t inRank = inShape.size();

    for (auto &use : op->getResult(0).getUses()) {
      auto expandedOp = use.getOwner();
      if (expandedOp == op)
        continue;
      // isa binary operation,
      if (isBroadcastable(expandedOp, op)) {
        // get shape of the use
        auto outShape =
            expandedOp->getResultTypes()[0].cast<ShapedType>().getShape();
        auto outElemType =
            expandedOp->getResultTypes()[0].cast<ShapedType>().getElementType();
        uint32_t outRank = outShape.size();

        Value newOperand = input_t;
        if (outRank != inShape.size()) {
          SmallVector<int64_t, 5> newShape;

          // align the dimensions - by the given in/out shape
          uint32_t i = 0;
          for (; i < outRank - inRank; i++) {
            newShape.push_back(inShape[i]);
          }
          for (; i < outRank; i++) {
            newShape.push_back(1);
          }

          // reshape
          auto outType = RankedTensorType::get(newShape, outElemType);
          newOperand = rewriter.create<tosa::ReshapeOp>(
              loc, outType, input_t, rewriter.getDenseI64ArrayAttr(newShape));
        }

        // replace the uses
        for (auto &operand : expandedOp->getOpOperands()) {
          if (operand.get() == op) {
            operand.set(newOperand);
            break;
          }
        }
      } else {
        return failure();
      }
    }
    // erase broadcast
    rewriter.eraseOp(op);
    return success();
  }
};

class DotConverter final : public OpConversionPattern<migraphx::DotOp> {
public:
  using OpConversionPattern<migraphx::DotOp>::OpConversionPattern;

  LogicalResult
  matchAndRewrite(migraphx::DotOp op, OpAdaptor adaptor,
                  ConversionPatternRewriter &rewriter) const final {
    auto operands = adaptor.getOperands();
    Location loc = op->getLoc();
    auto in_A = operands[0];
    auto in_B = operands[1];
    auto results = op->getResults();
    auto elementTy =
        op->getOperand(0).getType().cast<ShapedType>().getElementType();
    ShapedType outputTy = results[0].getType().cast<ShapedType>();

    // check batch dimension. Tosa matmul only allow a single dimension for it,
    // add reshape ops to flatten and restore the original dimension.
    ArrayRef<int64_t> orgOutDims = outputTy.getShape();
    RankedTensorType newOutType = RankedTensorType::get(orgOutDims, elementTy);
    size_t outRank = orgOutDims.size();
    ArrayRef<int64_t> orgDimsA = in_A.getType().cast<ShapedType>().getShape();
    ArrayRef<int64_t> orgDimsB = in_B.getType().cast<ShapedType>().getShape();
    size_t rankA = orgDimsA.size();
    size_t rankB = orgDimsB.size();

    // A, B, Out have the same rank. rank=2 assumes batch=1.
    // Here handling special cases.
    if (outRank != 3 || rankA != rankB ||
        (outRank == 3 && orgDimsA != orgDimsB)) {
      int64_t batchSizeA = 1, batchSizeB = 1, batchSizeC = 1;
      for (size_t i = 0; i < outRank - 2; i++) {
        batchSizeC *= orgOutDims[i];
      }
      for (size_t i = 0; i < rankA - 2; i++) {
        batchSizeA *= orgDimsA[i];
      }
      for (size_t i = 0; i < rankB - 2; i++) {
        batchSizeB *= orgDimsB[i];
      }

      int64_t newDimsA[3] = {batchSizeA, orgDimsA[outRank - 2],
                             orgDimsA[outRank - 1]};
      int64_t newDimsB[3] = {batchSizeB, orgDimsB[outRank - 2],
                             orgDimsB[outRank - 1]};
      int64_t newDimsOut[3] = {batchSizeC, orgOutDims[outRank - 2],
                               orgOutDims[outRank - 1]};
      if (batchSizeA != batchSizeB) {
        // support when batchB dimension is broadcast
        if (batchSizeB == 1) {
          // modify [g, m, k, n] to [1, g*m, k, n]
          newDimsA[0] = 1;
          newDimsA[1] *= batchSizeA;
          newDimsOut[0] = 1;
          newDimsOut[1] *= batchSizeC;
        } else {
          // currently not supporting the other case, broadcast A could be
          // supported with an additional transpose.
          return op->emitError("tosa.matmul can't broadcast input.");
        }
      }
      RankedTensorType newAType = RankedTensorType::get(newDimsA, elementTy);
      RankedTensorType newBType = RankedTensorType::get(newDimsB, elementTy);
      newOutType = RankedTensorType::get(newDimsOut, elementTy);
      auto reshapeAOp = rewriter.create<tosa::ReshapeOp>(
          loc, newAType, in_A, rewriter.getDenseI64ArrayAttr(newDimsA));
      auto reshapeBOp = rewriter.create<tosa::ReshapeOp>(
          loc, newBType, in_B, rewriter.getDenseI64ArrayAttr(newDimsB));

      // reassign inputs.
      in_A = reshapeAOp;
      in_B = reshapeBOp;
    }
    // Construct tosa.matmul.
    auto mop = rewriter.create<tosa::MatMulOp>(loc, newOutType, in_A, in_B);

    // Convert optional attributes
    if (auto attr = op->getAttrOfType<BoolAttr>("xdlopsV2"))
      mop->setAttr("xdlopsV2", attr);
    if (auto attr = op->getAttrOfType<StringAttr>("perf_config"))
      mop->setAttr("perf_config", attr);

    if (outRank != 3 || rankA != rankB ||
        (outRank == 3 && orgDimsA != orgDimsB)) {
      auto rop = rewriter.create<tosa::ReshapeOp>(
          loc, outputTy, mop, rewriter.getDenseI64ArrayAttr(orgOutDims));
      rewriter.replaceOp(op, {rop});
      return success();
    }
    rewriter.replaceOp(op, {mop});
    return success();
  }
};

class SoftmaxConverter final : public OpConversionPattern<migraphx::SoftmaxOp> {
public:
  using OpConversionPattern<migraphx::SoftmaxOp>::OpConversionPattern;

  LogicalResult
  matchAndRewrite(migraphx::SoftmaxOp op, OpAdaptor adaptor,
                  ConversionPatternRewriter &rewriter) const final {
    auto operands = adaptor.getOperands();
    auto input = operands[0];
    auto axisAttr = op->getAttr("axis").cast<IntegerAttr>();
    ShapedType inputType = input.getType().cast<ShapedType>();
    auto elementType = inputType.getElementType();
    Location loc = op->getLoc();

    auto tosaMax = createOpAndInfer<tosa::ReduceMaxOp>(
        rewriter, loc, elementType, input, axisAttr);
    auto tosaSub = createOpAndInfer<tosa::SubOp>(rewriter, loc, elementType,
                                                 input, tosaMax);
    auto tosaExp =
        createOpAndInfer<tosa::ExpOp>(rewriter, loc, elementType, tosaSub);
    auto tosaReduceSum = createOpAndInfer<tosa::ReduceSumOp>(
        rewriter, loc, elementType, tosaExp, axisAttr);
    auto tosaReciprocal = createOpAndInfer<tosa::ReciprocalOp>(
        rewriter, loc, elementType, tosaReduceSum);
    auto tosaMul = createOpAndInfer<tosa::MulOp>(
        rewriter, loc, elementType, tosaExp, tosaReciprocal, /*shift=*/0);

    rewriter.replaceOp(op, {tosaMul});
    return success();
  }
};

<<<<<<< HEAD
class ReshapeConverter final : public OpConversionPattern<migraphx::ReshapeOp> {
public:
  using OpConversionPattern<migraphx::ReshapeOp>::OpConversionPattern;

  LogicalResult
  matchAndRewrite(migraphx::ReshapeOp op, OpAdaptor adaptor,
                  ConversionPatternRewriter &rewriter) const final {
    ArrayAttr dims = adaptor.getDims();
    Location loc = op->getLoc();
    auto input = adaptor.getInput();
    auto results = op->getResults();
    ShapedType outputTy = results[0].getType().cast<ShapedType>();
    SmallVector<int64_t, 5> newShape;
    for (auto dim : dims) {
      newShape.push_back(dim.dyn_cast<IntegerAttr>().getInt());
    }

    auto rop = rewriter.create<tosa::ReshapeOp>(
        loc, outputTy, input, rewriter.getDenseI64ArrayAttr(newShape));

    rewriter.replaceOp(op, {rop});
=======
class ReduceMeanConverter final
    : public OpConversionPattern<migraphx::ReduceMeanOp> {
public:
  using OpConversionPattern<migraphx::ReduceMeanOp>::OpConversionPattern;

  tosa::ConstOp
  createNumElementsTosaConst(Location loc, TypedValue<TensorType> inputTensor,
                             IntegerAttr axisAttr,
                             ConversionPatternRewriter &rewriter) const {
    Type elementType = inputTensor.getType().getElementType();
    int64_t axis = axisAttr.getValue().getSExtValue();
    Attribute numElements;
    if (elementType.isIntOrIndex()) {
      numElements = rewriter.getIntegerAttr(
          elementType, inputTensor.getType().getShape()[axis]);
    } else {
      numElements = rewriter.getFloatAttr(
          elementType,
          (static_cast<double>(inputTensor.getType().getShape()[axis])));
    }
    RankedTensorType tensorType = RankedTensorType::get({1}, elementType);
    return rewriter.create<tosa::ConstOp>(
        loc, tensorType, DenseElementsAttr::get(tensorType, {numElements}));
  }

  LogicalResult
  matchAndRewrite(migraphx::ReduceMeanOp op, OpAdaptor adaptor,
                  ConversionPatternRewriter &rewriter) const final {
    Location loc = op.getLoc();
    ArrayRef<Attribute> axes = op.getAxes().getValue();
    if (axes.size() != 1) {
      return op.emitError("We only support single axes reductions!");
    }
    IntegerAttr axis = axes[0].cast<IntegerAttr>();
    Type elementType = op.getInput().getType().getElementType();

    tosa::ConstOp tosaConstantNumElements =
        createNumElementsTosaConst(loc, op.getInput(), axis, rewriter);
    auto tosaReciprocal = createOpAndInfer<tosa::ReciprocalOp>(
        rewriter, loc, elementType, tosaConstantNumElements);
    auto tosaMul = createOpAndInfer<tosa::MulOp>(
        rewriter, loc, elementType, op.getInput(), tosaReciprocal, /*shift=*/0);
    auto tosaReduceSum = createOpAndInfer<tosa::ReduceSumOp>(
        rewriter, loc, elementType, tosaMul, axis);
    rewriter.replaceOp(op, {tosaReduceSum});
>>>>>>> 462b3e23
    return success();
  }
};

} // namespace

void migraphx::populateMIGraphXToTosaConversionPatterns(
    MLIRContext *context, RewritePatternSet &patterns) {
  patterns.add<ConvConverter, BroadcastConverter, MultiBroadcastConverter,
<<<<<<< HEAD
               ReshapeConverter, SoftmaxConverter, DotConverter>(context);
=======
               SoftmaxConverter, DotConverter, ReduceMeanConverter>(context);
>>>>>>> 462b3e23
}<|MERGE_RESOLUTION|>--- conflicted
+++ resolved
@@ -404,7 +404,6 @@
   }
 };
 
-<<<<<<< HEAD
 class ReshapeConverter final : public OpConversionPattern<migraphx::ReshapeOp> {
 public:
   using OpConversionPattern<migraphx::ReshapeOp>::OpConversionPattern;
@@ -426,7 +425,10 @@
         loc, outputTy, input, rewriter.getDenseI64ArrayAttr(newShape));
 
     rewriter.replaceOp(op, {rop});
-=======
+    return success();
+  }
+};
+
 class ReduceMeanConverter final
     : public OpConversionPattern<migraphx::ReduceMeanOp> {
 public:
@@ -472,7 +474,6 @@
     auto tosaReduceSum = createOpAndInfer<tosa::ReduceSumOp>(
         rewriter, loc, elementType, tosaMul, axis);
     rewriter.replaceOp(op, {tosaReduceSum});
->>>>>>> 462b3e23
     return success();
   }
 };
@@ -482,9 +483,6 @@
 void migraphx::populateMIGraphXToTosaConversionPatterns(
     MLIRContext *context, RewritePatternSet &patterns) {
   patterns.add<ConvConverter, BroadcastConverter, MultiBroadcastConverter,
-<<<<<<< HEAD
-               ReshapeConverter, SoftmaxConverter, DotConverter>(context);
-=======
-               SoftmaxConverter, DotConverter, ReduceMeanConverter>(context);
->>>>>>> 462b3e23
+               ReshapeConverter, SoftmaxConverter, DotConverter,
+               ReduceMeanConverter>(context);
 }