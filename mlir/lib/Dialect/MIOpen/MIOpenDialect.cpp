//===- MIOpenOps.cpp - MIOpen MLIR Operations -----------------------------===//
//
// Part of the MLIR Project, under the Apache License v2.0 with LLVM Exceptions.
// See https://llvm.org/LICENSE.txt for license information.
// SPDX-License-Identifier: Apache-2.0 WITH LLVM-exception
//
//===----------------------------------------------------------------------===//

#include "mlir/Dialect/MIOpen/MIOpen.h"

#include "mlir/Dialect/Func/IR/FuncOps.h"
#include "mlir/IR/AffineMap.h"
#include "mlir/IR/Builders.h"
#include "mlir/IR/BuiltinAttributes.h"
#include "mlir/IR/BuiltinOps.h"
#include "mlir/IR/BuiltinTypes.h"
#include "mlir/IR/Diagnostics.h"
#include "mlir/IR/DialectImplementation.h"
#include "mlir/IR/Matchers.h"
#include "mlir/IR/OpDefinition.h"
#include "mlir/IR/OpImplementation.h"
#include "mlir/IR/OperationSupport.h"
#include "mlir/IR/PatternMatch.h"
#include "mlir/IR/TypeRange.h"
#include "mlir/IR/TypeUtilities.h"
#include "mlir/IR/Value.h"
#include "mlir/Support/LLVM.h"
#include "mlir/Support/MathExtras.h"

#include "llvm/ADT/APInt.h"
#include "llvm/ADT/ArrayRef.h"
#include "llvm/ADT/STLExtras.h"
#include "llvm/ADT/SmallSet.h"
#include "llvm/ADT/SmallVector.h"
#include "llvm/ADT/StringExtras.h"
#include "llvm/ADT/StringRef.h"
#include "llvm/ADT/TypeSwitch.h"
#include "llvm/Support/Debug.h"
#include "llvm/Support/MathExtras.h"
#include "llvm/Support/SMLoc.h"
#include <algorithm>
#include <iterator>

using namespace mlir;
using namespace mlir::miopen;

#include "mlir/Dialect/MIOpen/MIOpenOpsDialect.cpp.inc"
#include "mlir/Dialect/MIOpen/MIOpenTypes.cpp.inc"
//===----------------------------------------------------------------------===//
// MIOpenDialect Interfaces
//===----------------------------------------------------------------------===//
namespace {
struct MIOpenOpAsmDialectInterface : public OpAsmDialectInterface {
  using OpAsmDialectInterface::OpAsmDialectInterface;

  AliasResult getAlias(Attribute attr, raw_ostream &os) const override {
    if (attr.isa<TransformMapAttr>()) {
      os << "transform_map";
      return AliasResult::OverridableAlias;
    }
    if (attr.isa<PaddingInfoAttr>()) {
      os << "gemm_padding";
      return AliasResult::OverridableAlias;
    }
    return AliasResult::NoAlias;
  }
};
} // namespace

namespace mlir {
namespace miopen {

/// Constant Name for MIOpen Kernel Module
constexpr const ::llvm::StringLiteral MIOpenDialect::kKernelModuleName;

ArrayAttr noTransformsArray(Builder &b, size_t n) {
  llvm::SmallVector<Attribute, 4> ret;
  ret.reserve(n);
  for (size_t i = 0; i < n; ++i) {
    ret.push_back(b.getArrayAttr({}));
  }
  return b.getArrayAttr(ret);
}

//===---------------------------------------------------------
// TransformAttr
//===---------------------------------------------------------
template <typename T>
static ParseResult
parseAndGather(mlir::AsmParser &parser, AsmParser::Delimiter delim,
               SmallVectorImpl<T> &ret,
               llvm::function_ref<ParseResult(T &)> getElement) {
  return parser.parseCommaSeparatedList(delim, [&]() -> ParseResult {
    T out;
    ParseResult res = getElement(out);
    if (res.succeeded()) {
      ret.push_back(out);
    }
    return res;
  });
}

mlir::Attribute TransformAttr::parse(mlir::AsmParser &parser, mlir::Type type) {
  llvm::SMLoc startLoc = parser.getCurrentLocation();
  if (parser.parseLess()) {
    return {};
  }

  std::string transformName;
  if (parser.parseKeywordOrString(&transformName)) {
    return {};
  }

  llvm::SMLoc typeLoc = parser.getCurrentLocation();
  Optional<TransformType> transformType =
      getTransformTypeForName(transformName);
  if (!transformType.hasValue()) {
    parser.emitError(typeLoc, "expected a name of a known transform")
            .attachNote()
        << "The transforms are PassThrough, Pad, Slice, Embed, Unmerge, Merge, "
           "Unfold";
    return {};
  }

  llvm::SmallVector<int64_t> params;
  if (parser.parseOptionalLBrace().succeeded()) {
    if (parseAndGather<int64_t>(parser, AsmParser::Delimiter::None, params,
                                [&](int64_t &out) -> ParseResult {
                                  return parser.parseInteger(out);
                                }) ||
        parser.parseRBrace()) {
      return {};
    }
  }

  llvm::SmallVector<std::string> upperNamesStorage;
  llvm::SmallVector<unsigned> upperDims;
  if (parseAndGather<std::string>(parser, AsmParser::Delimiter::Square,
                                  upperNamesStorage,
                                  [&](std::string &out) -> ParseResult {
                                    return parser.parseKeywordOrString(&out);
                                  }) ||
      parser.parseKeyword("at") ||
      parseAndGather<unsigned>(parser, AsmParser::Delimiter::Square, upperDims,
                               [&](unsigned &out) -> ParseResult {
                                 return parser.parseInteger(out);
                               })) {
    return {};
  }

  if (parser.parseArrow()) {
    return {};
  }

  llvm::SmallVector<std::string> lowerNamesStorage;
  llvm::SmallVector<unsigned> lowerDims;
  if (parseAndGather<std::string>(parser, AsmParser::Delimiter::Square,
                                  lowerNamesStorage,
                                  [&](std::string &out) -> ParseResult {
                                    return parser.parseKeywordOrString(&out);
                                  }) ||
      parser.parseKeyword("at") ||
      parseAndGather<unsigned>(parser, AsmParser::Delimiter::Square, lowerDims,
                               [&](unsigned &out) -> ParseResult {
                                 return parser.parseInteger(out);
                               })) {
    return {};
  }

  if (parser.parseGreater()) {
    return {};
  }

  SmallVector<StringRef> upperNames;
  for (const std::string &name : upperNamesStorage) {
    upperNames.push_back(name);
  }
  SmallVector<StringRef> lowerNames;
  for (const std::string &name : lowerNamesStorage) {
    lowerNames.push_back(name);
  }

  return parser.getChecked<TransformAttr>(
      startLoc, parser.getContext(), transformType.getValue(), params,
      upperNames, upperDims, lowerNames, lowerDims);
}

void TransformAttr::print(mlir::AsmPrinter &printer) const {
  printer << "<";
  StringRef name = getNameForTransformType(getType());
  printer.printKeywordOrString(name);
  ArrayRef<int64_t> params = getParams();
  if (params.size() > 0) {
    printer << "{";
    llvm::interleaveComma(params, printer);
    printer << "}";
  }
  printer << " [";
  llvm::interleaveComma(getUpperNames(), printer,
                        [&](StringRef s) { printer << "\"" << s << "\""; });
  printer << "] at [";
  llvm::interleaveComma(getUpperDims(), printer);
  printer << "] -> [";
  llvm::interleaveComma(getLowerNames(), printer,
                        [&](StringRef s) { printer << "\"" << s << "\""; });
  printer << "] at [";
  llvm::interleaveComma(getLowerDims(), printer);
  printer << "]>";
}

LogicalResult
TransformAttr::verify(llvm::function_ref<mlir::InFlightDiagnostic()> emitError,
                      TransformType type, llvm::ArrayRef<int64_t> params,
                      llvm::ArrayRef<llvm::StringRef> upperNames,
                      llvm::ArrayRef<unsigned> upperDims,
                      llvm::ArrayRef<llvm::StringRef> lowerNames,
                      llvm::ArrayRef<unsigned> lowerDims) {
  if (upperNames.size() != upperDims.size()) {
    return emitError() << "Have " << upperNames.size() << " names for "
                       << upperDims.size() << " dimensions";
  }
  if (lowerNames.size() != lowerDims.size()) {
    return emitError() << "Have " << lowerNames.size() << " names for "
                       << lowerDims.size() << " dimensions";
  }
  if (type != TransformType::AddDim && lowerDims.size() == 0) {
    return emitError() << "The transformation must define outputs";
  }
  if (upperDims.size() == 0) {
    return emitError() << "The transformation must have at least one input";
  }

  switch (type) {
  case TransformType::PassThrough: {
    if (upperDims.size() != lowerDims.size()) {
      return emitError()
             << "PassThrough must have the same number of inputs and outputs";
    }
    if (params.size() != 0) {
      return emitError() << "PassThrough has no parameters";
    }
    break;
  }
  case TransformType::Pad: // TODO, work out how this works
    break;
  case TransformType::Slice: // TODO, work out how this works
    break;
  case TransformType::Embed:
  case TransformType::Unmerge: {
    if (lowerDims.size() != 1) {
      return emitError()
             << "Embed and unmerge can only have one output argument";
    }
    if (params.size() != upperDims.size()) {
      return emitError() << "Embed and unmerge must specify one coefficient "
                            "per input dimension";
    }
    break;
  }
  case TransformType::Merge:
  case TransformType::Unfold: {
    if (upperDims.size() != 1) {
      return emitError()
             << "Merge and unfold can only have one input dimension";
    }
    if (params.size() != lowerDims.size()) {
      return emitError() << "Merge and unfold have one parameter per output "
                            "dimension (its size)";
    }
    break;
  }
  case TransformType::AddDim:
    if (upperDims.size() != 1) {
      return emitError() << "Can only add one dimension at a time";
    }
    if (params.size() != upperDims.size()) {
      return emitError() << "Must supply a size parameter for each dimension";
    }
    if (lowerDims.size() != 0) {
      return emitError() << "The added dimension cannot be mapped anywhere";
    }
    break;
  case TransformType::Broadcast:
    if (upperDims.size() != lowerDims.size()) {
      return emitError() << "Broadcast must have same rank";
    }
    break;
  }
  return success();
}

TransformAttr getTransformAttrChecked(
    llvm::function_ref<mlir::InFlightDiagnostic()> emitError,
    mlir::MLIRContext *context, TransformType type, ArrayRef<int64_t> params,
    ArrayRef<StringRef> upperNames, ArrayRef<uint32_t> upperDims,
    ArrayRef<StringRef> lowerNames, ArrayRef<uint32_t> lowerDims) {
  return TransformAttr::getChecked(emitError, context, type, params, upperNames,
                                   upperDims, lowerNames, lowerDims);
}

//===---------------------------------------------------------
// TransformMapAttr
//===---------------------------------------------------------

TransformMapAttr getTransformMapAttrChecked(
    llvm::function_ref<mlir::InFlightDiagnostic()> emitError,
    mlir::MLIRContext *context, ArrayRef<TransformAttr> ops, AffineMapAttr map,
    ArrayRef<int64_t> upperBounds, ArrayRef<int64_t> lowerBounds) {
  return TransformMapAttr::getChecked(emitError, context, ops, map, upperBounds,
                                      lowerBounds);
}

LogicalResult TransformMapAttr::verify(
    llvm::function_ref<mlir::InFlightDiagnostic()> emitError,
    ::llvm::ArrayRef<::mlir::miopen::TransformAttr> ops, AffineMapAttr map,
    ArrayRef<int64_t> upperBounds, ArrayRef<int64_t> lowerBounds) {
  AffineMap rawMap = map.getAffineMap();
  if (rawMap.getNumInputs() != upperBounds.size()) {
    return emitError() << "Affine map has " << rawMap.getNumInputs()
                       << " inputs but there are " << upperBounds.size()
                       << " input dimensions";
  }
  if (rawMap.getNumResults() != lowerBounds.size()) {
    return emitError() << "Affine map has " << rawMap.getNumResults()
                       << " outputs but there are " << lowerBounds.size()
                       << " outut dimensions";
  }

  for (int64_t v : upperBounds) {
    if (v < 0) {
      return emitError() << "Upper bound/shape component less than 0";
    }
  }
  for (int64_t v : lowerBounds) {
    if (v < 0) {
      return emitError() << "Lower bound/shape component less than 0";
    }
  }
  return success();
}

} // namespace miopen
} // namespace mlir
//===----------------------------------------------------------------------===//
// MIOpenDialect
//===----------------------------------------------------------------------===//

void MIOpenDialect::initialize() {
  addAttributes<
#define GET_ATTRDEF_LIST
#include "mlir/Dialect/MIOpen/MIOpenAttrDefs.cpp.inc"
      >();
  addOperations<
#define GET_OP_LIST
#include "mlir/Dialect/MIOpen/MIOpenOps.cpp.inc"
      >();
  addInterfaces<MIOpenOpAsmDialectInterface>();
}

//===----------------------------------------------------------------------===//
// Convolution operations
//===----------------------------------------------------------------------===//
template <typename T> static LogicalResult verifyConvOp(T op) {
  auto isDisjointed = [&](llvm::StringRef tensor, llvm::StringRef dim1,
                          llvm::StringRef dim2) {
    auto layout = op->getAttr(tensor).template cast<ArrayAttr>().getValue();
    auto pos1 = -1, pos2 = -1;
    for (unsigned int i = 0; i < layout.size(); ++i) {
      if (layout[i].template cast<StringAttr>().getValue() == dim1)
        pos1 = i;
      if (layout[i].template cast<StringAttr>().getValue() == dim2)
        pos2 = i;
    }

    return (pos2 != pos1 + 1) && (pos1 != pos2 + 1);
  };

  if (isDisjointed("filter_layout", "y", "x") ||
      isDisjointed("input_layout", "hi", "wi"))
    return op.emitError("Disjointed yx or hw!");

  return success();
}

LogicalResult Conv2DOp::verify() { return verifyConvOp(*this); }

LogicalResult Conv2DBwdDataOp::verify() { return verifyConvOp(*this); }

LogicalResult Conv2DBwdWeightOp::verify() { return verifyConvOp(*this); }

//===-----------------------------------------------------===//
// ExtractSliceOp
//===-----------------------------------------------------===//
LogicalResult ExtractSliceOp::canonicalize(ExtractSliceOp op,
                                           PatternRewriter &b) {
  // Extracting a vector of the same size as the source is a no-op, since it
  // has to happen from index 0 to ensure legality
  if (op.result().getType() == op.vector().getType()) {
    b.replaceOp(op, op.vector());
    return success();
  }
  return failure();
}

LogicalResult ExtractSliceOp::verify() {
  if (auto destType = result().getType().dyn_cast<VectorType>()) {
    size_t destSize = destType.getDimSize(0);
    size_t sourceSize = vector().getType().cast<VectorType>().getDimSize(0);
    if (destSize > sourceSize)
      return emitOpError("Output size " + Twine(destSize) +
                         " exceeds input size " + Twine(sourceSize));
  }
  return success();
}

//===-----------------------------------------------------===//
// InsertSliceOp
//===-----------------------------------------------------===//
LogicalResult InsertSliceOp::canonicalize(InsertSliceOp op,
                                          PatternRewriter &b) {
  // Per the in-bounds requirement, storing a slice of the same length as a
  // vector is just replacing dest with src, so drop the intermedation
  if (op.source().getType() == op.dest().getType()) {
    b.replaceOp(op, op.source());
    return success();
  }
  return failure();
}
LogicalResult InsertSliceOp::verify() {
  if (auto sourceType = source().getType().dyn_cast<VectorType>()) {
    size_t sourceSize = sourceType.getDimSize(0);
    size_t destSize = dest().getType().cast<VectorType>().getDimSize(0);
    if (sourceSize > destSize)
      return emitOpError(
          "Slice to store has length " + Twine(sourceSize) +
          " which is longer than destinanation's vector length " +
          Twine(destSize));
  }
  return success();
}

//===-----------------------------------------------------===//
// TransformingForOp
//===-----------------------------------------------------===//
static ArrayAttr maybeIndexArray(OpBuilder &b,
                                 Optional<ArrayRef<int64_t>> vals) {
  return vals.map([&b](ArrayRef<int64_t> v) { return b.getIndexArrayAttr(v); })
      .getValueOr(ArrayAttr{});
}

void TransformingForOp::build(OpBuilder &b, OperationState &state,
                              ArrayRef<ValueRange> inits,
                              ArrayRef<Attribute> transforms,
                              ArrayRef<int64_t> bounds,
                              Optional<ArrayRef<int64_t>> strides,
                              bool forceUnroll, bool useIndexDiffs,
                              ValueRange iterArgs) {
  build(b, state, inits, b.getArrayAttr(transforms),
        b.getIndexArrayAttr(bounds), maybeIndexArray(b, strides), forceUnroll,
        useIndexDiffs, iterArgs);
}

void TransformingForOp::build(OpBuilder &b, OperationState &state,
                              ArrayRef<ValueRange> inits,
                              ArrayRef<Attribute> transforms, ArrayAttr bounds,
                              ArrayAttr strides, bool forceUnroll,
                              bool useIndexDiffs, ValueRange iterArgs) {
  build(b, state, inits, b.getArrayAttr(transforms), bounds, strides,
        forceUnroll, useIndexDiffs, iterArgs);
}

void TransformingForOp::build(OpBuilder &b, OperationState &state,
                              ArrayRef<ValueRange> inits, ArrayAttr transforms,
                              ArrayRef<int64_t> bounds,
                              Optional<ArrayRef<int64_t>> strides,
                              bool forceUnroll, bool useIndexDiffs,
                              ValueRange iterArgs) {
  build(b, state, inits, transforms, b.getIndexArrayAttr(bounds),
        maybeIndexArray(b, strides), forceUnroll, useIndexDiffs, iterArgs);
}

void TransformingForOp::build(OpBuilder &b, OperationState &state,
                              ArrayRef<ValueRange> inits, ArrayAttr transforms,
                              ArrayAttr bounds, ArrayAttr strides,
                              bool forceUnroll, bool useIndexDiffs,
                              ValueRange iterArgs) {
  // Set up user-provided attributes
  state.addAttribute(boundsAttrName(state.name), bounds);
  if (!strides) {
    SmallVector<int64_t> strideVec(bounds.size(), 1LL);
    strides = b.getIndexArrayAttr(strideVec);
  }
  state.addAttribute(stridesAttrName(state.name), strides);
  state.addAttribute(transformsAttrName(state.name), transforms);
  if (forceUnroll)
    state.addAttribute(forceUnrollAttrName(state.name), b.getUnitAttr());
  if (useIndexDiffs)
    state.addAttribute(useIndexDiffsAttrName(state.name), b.getUnitAttr());

  int32_t upperLen = bounds.size();
  for (ValueRange upper : inits)
    state.addOperands(upper);
  state.addOperands(iterArgs);
  state.addTypes(iterArgs.getTypes());

  // Track sizes of variadic arguments to enable them to be looped up
  state.addAttribute(
      TransformingForOp::getOperandSegmentSizeAttr(),
      b.getI32VectorAttr({upperLen * static_cast<int32_t>(inits.size()),
                          static_cast<int32_t>(iterArgs.size())}));

  // Set up region and block
  Region *bodyRegion = state.addRegion();
  Block &bodyBlock = bodyRegion->emplaceBlock();

  // Track starting position of each domain's lower coordinates in the block
  // argument list so that we can give out references to appropriate slices
  // of that list
  SmallVector<int32_t> lowerStarts;
  int32_t nLower = 0;
  Type indexType = b.getIndexType();
  for (auto domain : transforms.getAsRange<ArrayAttr>()) {
    lowerStarts.push_back(nLower);
    int32_t len = 0;
    if (domain.empty()) // No transforms, copy upper coordinates
      len = upperLen;
    else
      len = domain[domain.size() - 1]
                .cast<TransformMapAttr>()
                .getLowerBounds()
                .size();
    for (int32_t i = 0; i < len; ++i)
      bodyBlock.addArgument(indexType, state.location);
    nLower += len;
  }
  lowerStarts.push_back(nLower);
  state.addAttribute(lowerStartsAttrName(state.name),
                     b.getI32VectorAttr(lowerStarts));

  for (Value v : iterArgs)
    bodyBlock.addArgument(v.getType(), v.getLoc());

  if (iterArgs.empty())
    ensureTerminator(*bodyRegion, b, state.location);
}

ParseResult TransformingForOp::parse(OpAsmParser &parser,
                                     OperationState &result) {
  using OperandType = OpAsmParser::UnresolvedOperand;
  using Delimiter = OpAsmParser::Delimiter;

  Builder &b = parser.getBuilder();
  Type indexTy = b.getIndexType();

  SmallVector<Attribute> transforms;
  SmallVector<int32_t> lowerStarts;
  SmallVector<OpAsmParser::Argument> lowerArgs;
  SmallVector<OperandType> upperInits;

  parser.parseOptionalAttrDict(result.attributes);

  // Parse iteration domains
  llvm::SMLoc transformedLoc = parser.getCurrentLocation();
  ParseResult loopItersParse = parser.parseCommaSeparatedList(
      Delimiter::None,
      [&]() -> ParseResult {
        llvm::SMLoc loopIterLoc = parser.getCurrentLocation();
        size_t oldNLower = lowerArgs.size();
        size_t oldNUpper = upperInits.size();
        lowerStarts.push_back(oldNLower);

        if (parser.parseArgumentList(lowerArgs, Delimiter::Paren) ||
            parser.parseEqual()) {
          return failure();
        }
        for (size_t i = 0; i < lowerArgs.size(); i++) {
          lowerArgs[i].type = indexTy;
        }
        ArrayAttr theseTransforms;
        if (parser.parseAttribute(theseTransforms)) {
          return failure();
        }
        if (parser.parseOperandList(upperInits, Delimiter::Paren)) {
          return failure();
        }
        if (theseTransforms.size() == 0) {
          if (upperInits.size() - oldNUpper != lowerArgs.size() - oldNLower) {
            return parser.emitError(loopIterLoc,
                                    "Expected same number of lower and upper "
                                    "arguments when transforms absent");
          }
        } else {
          for (Attribute a : theseTransforms) {
            if (!a.isa<TransformMapAttr>()) {
              return parser.emitError(loopIterLoc,
                                      "Expected transform map attributes");
            }
          }
          size_t nInputs = theseTransforms[0]
                               .cast<TransformMapAttr>()
                               .getMap()
                               .getAffineMap()
                               .getNumInputs();
          size_t nOutputs = theseTransforms[theseTransforms.size() - 1]
                                .cast<TransformMapAttr>()
                                .getMap()
                                .getAffineMap()
                                .getNumResults();
          if (upperInits.size() - oldNUpper != nInputs) {
            return parser.emitError(loopIterLoc,
                                    "Transformation sequence expected ")
                   << nInputs << " inputs";
          }
          if (lowerArgs.size() - oldNLower != nOutputs) {
            return parser.emitError(loopIterLoc,
                                    "Transformation sequence expected ")
                   << nOutputs << " outputs";
          }
        }
        transforms.push_back(theseTransforms);
        return success();
      },
      "for a loop iteration argument (lower coordinates, transforms, initial "
      "upper args)");
  if (loopItersParse) {
    return failure();
  }
  lowerStarts.push_back(lowerArgs.size());

  result.addAttribute(TransformingForOp::transformsAttrName(result.name),
                      b.getArrayAttr(transforms));
  result.addAttribute(TransformingForOp::lowerStartsAttrName(result.name),
                      b.getI32VectorAttr(lowerStarts));

  llvm::SMLoc iterArgsLoc = parser.getCurrentLocation();
  llvm::SmallVector<OpAsmParser::Argument> iterArgs;
  llvm::SmallVector<OperandType> iterInits;
  llvm::SmallVector<mlir::Type> iterTypes;
  if (parser.parseOptionalKeyword("iter_args").succeeded()) {
    if (parser.parseAssignmentListWithTypes(iterArgs, iterInits, iterTypes)) {
      return failure();
    }
  }
  assert(iterArgs.size() == iterTypes.size() &&
         "mismatching number of arguments and types");
  for (size_t i = 0; i < iterArgs.size(); i++) {
    iterArgs[i].type = iterTypes[i];
  }

  if (parser.parseKeyword("bounds")) {
    return failure();
  }

  auto intListParser = [&](SmallVectorImpl<int64_t> &dest) -> ParseResult {
    int64_t res;
    if (parser.parseInteger(res)) {
      return failure();
    }
    dest.push_back(res);
    return success();
  };
  llvm::SmallVector<int64_t> bounds;
  ParseResult boundsRes = parser.parseCommaSeparatedList(
      Delimiter::Square, [&]() -> ParseResult { return intListParser(bounds); },
      "list of bounds");
  if (boundsRes) {
    return failure();
  }
  result.addAttribute(TransformingForOp::boundsAttrName(result.name),
                      b.getIndexArrayAttr(bounds));

<<<<<<< HEAD
  SmallVector<OpAsmParser::Argument> regionArgs = std::move(lowerArgs);
=======
  if (parser.parseKeyword("strides")) {
    return failure();
  }

  llvm::SmallVector<int64_t> strides;
  ParseResult stridesRes = parser.parseCommaSeparatedList(
      Delimiter::Square,
      [&]() -> ParseResult { return intListParser(strides); },
      "list of strides");
  if (stridesRes) {
    return failure();
  }
  result.addAttribute(TransformingForOp::stridesAttrName(result.name),
                      b.getIndexArrayAttr(strides));

  SmallVector<Type> regionArgTypes(lowerArgs.size(), indexTy);
  regionArgTypes.append(iterTypes);
  SmallVector<OperandType> regionArgs = std::move(lowerArgs);
>>>>>>> 94740b54
  regionArgs.append(iterArgs);
  result.addTypes(iterTypes);

  Region *body = result.addRegion();
  if (parser.parseRegion(*body, regionArgs)) {
    return failure();
  }
  TransformingForOp::ensureTerminator(*body, b, result.location);

  SmallVector<Type> upperInitTypes(upperInits.size(), indexTy);
  if (parser.resolveOperands(upperInits, upperInitTypes, transformedLoc,
                             result.operands) ||
      parser.resolveOperands(iterInits, iterTypes, iterArgsLoc,
                             result.operands)) {
    return failure();
  }

  result.addAttribute(
      TransformingForOp::getOperandSegmentSizeAttr(),
      b.getI32VectorAttr({static_cast<int32_t>(upperInits.size()),
                          static_cast<int32_t>(iterInits.size())}));
  return success();
}

void TransformingForOp::print(OpAsmPrinter &p) {
  p.printOptionalAttrDict(getOperation()->getAttrs(), /*elidedAttrs=*/{
                              TransformingForOp::getOperandSegmentSizeAttr(),
                              transformsAttrName(), lowerStartsAttrName(),
                              boundsAttrName(), stridesAttrName()});
  p << " ";
  for (uint32_t i = 0, e = domains(); i < e; ++i) {
    p << "(";
    p.printOperands(getLowerCoords(i));
    p << ") = ";
    p.printAttributeWithoutType(getTransforms(i));
    p << "(";
    p.printOperands(getUpperInits(i));
    p << ")";
    if (i != e - 1) {
      p << ", ";
    }
  }

  if (iterInits().size() > 0) {
    p << " iter_args (";
    llvm::interleaveComma(
        llvm::zip(getIterArgs(), iterInits()), p, [&](auto i) {
          Value init = std::get<1>(i);
          p << std::get<0>(i) << " = " << init << " : " << init.getType();
        });
    p << ")";
  }
  p << " bounds [";
  llvm::interleaveComma(bounds().getAsValueRange<IntegerAttr>(), p,
                        [&](llvm::APInt bound) { p << bound; });
  p << "] ";
  p << "strides [";
  llvm::interleaveComma(strides().getAsValueRange<IntegerAttr>(), p,
                        [&](llvm::APInt stride) { p << stride; });
  p << "] ";
  p.printRegion(region(), /*printEntryBlockArgs=*/false);
}

LogicalResult TransformingForOp::verify() {
  if (bounds().empty())
    return emitOpError("Must have at least one iteration dimension");
  if (bounds().size() != strides().size())
    return emitOpError("Bounds list and strides list must have same length");

  for (size_t i = 0, e = bounds().size(); i < e; ++i) {
    int64_t bound = bounds()[i].cast<IntegerAttr>().getInt();
    int64_t stride = strides()[i].cast<IntegerAttr>().getInt();
    if (stride <= 0)
      return emitOpError("Negative and zero strides are not permitted");
    if (bound % stride != 0)
      return emitOpError(
          "Bound for dimension " + Twine(i) + " (" + Twine(bound) +
          ") does not evenly divide the stride in that dimension (" +
          Twine(stride));
  }

  if (getNumResults() != getIterArgs().size()) {
    return emitOpError(
        "Mismatch between number of yielded values and number of op results");
  }

  uint32_t lowerArgsCount = 0;
  if (lowerStarts().size() != domains() + 1) {
    return emitOpError(
        "Lower starts attribute doesn't have one entry per domain plus 1");
  }
  if (lowerStart(0) != 0) {
    return emitOpError("Region args don't start with lower coords");
  }

  for (uint32_t i = 0, e = domains(); i < e; ++i) {
    ArrayAttr transforms = getTransforms(i);
    auto lowerArgs = getLowerCoords(i);
    auto upperInits = getUpperInits(i);
    if (transforms.size() == 0) {
      if (upperInits.size() != lowerArgs.size()) {
        return emitOpError("Mismatch between number of lower and upper "
                           "coordinates without a transform in domain #" +
                           Twine(i));
      }
    } else {
      size_t nUpper = transforms[0]
                          .cast<TransformMapAttr>()
                          .getMap()
                          .getValue()
                          .getNumInputs();
      size_t nLower = transforms[transforms.size() - 1]
                          .cast<TransformMapAttr>()
                          .getMap()
                          .getValue()
                          .getNumResults();
      if (upperInits.size() != nUpper) {
        return emitOpError(
            "Mismatch between number of upper initial values "
            "and number of inputs to transform sequence in domain #" +
            Twine(i));
      }
      if (lowerArgs.size() != nLower) {
        return emitOpError(
            "Mismatch between number of lower arguments and "
            "number of outputs of transform sequence in domain #" +
            Twine(i));
      }
    }
    lowerArgsCount += lowerArgs.size();
    if (lowerStart(i + 1) != lowerArgsCount) {
      return emitOpError("Lower starts attribute not accurate after domain #" +
                         Twine(i));
    }
  }
  return success();
}

// Cribbed from AffineForOp
Region &TransformingForOp::getLoopBody() { return region(); }
bool TransformingForOp::isDefinedOutsideOfLoop(Value value) {
  return !region().isAncestor(value.getParentRegion());
}
void TransformingForOp::moveOutOfLoop(ArrayRef<Operation *> ops) {
  for (auto *op : ops)
    op->moveBefore(*this);
}

//===-----------------------------------------------------===//
// IndexDiffUpdateOp
//===-----------------------------------------------------===//
void IndexDiffUpdateOp::build(OpBuilder &b, OperationState &state,
                              TransformMapAttr transform, ValueRange upperDiff,
                              ValueRange lowerOrig) {
  llvm::SmallVector<Type> resultTypes(lowerOrig.size(), b.getIndexType());
  IndexDiffUpdateOp::build(b, state, resultTypes, resultTypes, transform,
                           upperDiff, lowerOrig);
}

LogicalResult IndexDiffUpdateOp::verify() {
  TransformMapAttr transform = map();
  size_t nLowerIn = lowerOrig().size();
  size_t nLowerOut = lowerIndices().size();

  if (nLowerIn != nLowerOut)
    return emitOpError("Got " + Twine(nLowerIn) + " lower inputs but " +
                       Twine(nLowerOut) + " lower outputs");

  size_t nUpper = upperDiffs().size();
  size_t nMapIn = transform.getUpperBounds().size();
  size_t nMapOut = transform.getLowerBounds().size();

  if (nUpper != nMapIn)
    return emitOpError("Expected " + Twine(nMapIn) + " upper diffs but got " +
                       Twine(nUpper));
  if (nMapOut != nLowerIn)
    return emitOpError("Expected " + Twine(nMapOut) +
                       " lower coordinates but got " + Twine(nLowerIn));
  return success();
}

//===-----------------------------------------------------===//
// BufferLoadOp
//===-----------------------------------------------------===//
LogicalResult BufferLoadOp::verify() {
  auto sourceType = source().getType().cast<MemRefType>();
  size_t nDims = sourceType.getRank();
  for (llvm::APInt dimVal : leftOobDims().getAsValueRange<IntegerAttr>()) {
    int32_t dim = dimVal.getSExtValue();
    if (dim < 0)
      return emitOpError("Left OOB dimensions must be non-negative, got " +
                         Twine(dim));
    if (static_cast<uint32_t>(dim) >= nDims)
      return emitOpError(
          "Left OOB dims must refer to one of the " + Twine(nDims) +
          " dimensions of the memref but got dimension " + Twine(dim));
  }
  for (llvm::APInt dimVal : rightOobDims().getAsValueRange<IntegerAttr>()) {
    int32_t dim = dimVal.getSExtValue();
    if (dim < 0)
      return emitOpError("Right OOB dimensions must be non-negative, got " +
                         Twine(dim));
    if (static_cast<uint32_t>(dim) >= nDims)
      return emitOpError(
          "Right OOB dims must refer to one of the " + Twine(nDims) +
          " dimensions of the memref but got dimension " + Twine(dim));
  }

  if (coords().size() != nDims)
    return emitOpError("Expected " + Twine(nDims) + " coordinates for load");
  if (sourceType.getMemorySpaceAsInt() != 0)
    return emitOpError("Source memref must live in global memory");
  if (mlir::getElementTypeOrSelf(result()) != sourceType.getElementType())
    return emitOpError(
        "Result element type must match source memref's element type");
  return success();
}

//===-----------------------------------------------------===//
// BufferStoreOp
//===-----------------------------------------------------===//
LogicalResult BufferStoreOp::verify() {
  auto destType = dest().getType().cast<MemRefType>();
  size_t nDims = destType.getRank();
  for (llvm::APInt dimVal : leftOobDims().getAsValueRange<IntegerAttr>()) {
    int32_t dim = dimVal.getSExtValue();
    if (dim < 0)
      return emitOpError("Left OOB dimensions must be non-negative, got " +
                         Twine(dim));
    if (static_cast<uint32_t>(dim) >= nDims)
      return emitOpError(
          "Left OOB dims must refer to one of the " + Twine(nDims) +
          " dimensions of the memref but got dimension " + Twine(dim));
  }
  for (llvm::APInt dimVal : rightOobDims().getAsValueRange<IntegerAttr>()) {
    int32_t dim = dimVal.getSExtValue();
    if (dim < 0)
      return emitOpError("Right OOB dimensions must be non-negative, got " +
                         Twine(dim));
    if (static_cast<uint32_t>(dim) >= nDims)
      return emitOpError(
          "Right OOB dims must refer to one of the " + Twine(nDims) +
          " dimensions of the memref but got dimension " + Twine(dim));
  }
  if (coords().size() != nDims)
    return emitOpError("Expected " + Twine(nDims) + " coordinates for store");
  if (destType.getMemorySpaceAsInt() != 0)
    return emitOpError("Destination memref must live in global memory");
  if (mlir::getElementTypeOrSelf(data()) != destType.getElementType())
    return emitOpError(
        "Element type of data must match element type of destination memref");
  return success();
}

//===-----------------------------------------------------===//
// InBoundsLoadOp
//===-----------------------------------------------------===//
LogicalResult InBoundsLoadOp::verify() {
  auto sourceType = source().getType().cast<MemRefType>();
  size_t nDims = sourceType.getRank();
  if (coords().size() != nDims)
    return emitOpError("Expected " + Twine(nDims) + " coordinates for load");
  Type resultType = result().getType();
  if (resultType.isa<ShapedType>() && !resultType.isa<VectorType>())
    return emitOpError(
        "Non-scalar loads must return vectors, not other shaped types");
  return success();
}

//===-----------------------------------------------------===//
// InBoundsLoadOp
//===-----------------------------------------------------===//
LogicalResult InBoundsStoreOp::verify() {
  auto destType = dest().getType().cast<MemRefType>();
  size_t nDims = destType.getRank();
  if (coords().size() != nDims)
    return emitOpError("Expected " + Twine(nDims) + " coordinates for store");
  Type dataType = data().getType();
  if (dataType.isa<ShapedType>() && !dataType.isa<VectorType>())
    return emitOpError(
        "Non-scalar data types must be vectors, not other shaped types");
  return success();
}

//===----------------------------------------------------------------------===//
// ThreadwiseGemmOp
//===----------------------------------------------------------------------===//
LogicalResult ThreadwiseGemmOp::verify() {
  ArrayRef<int64_t> aShape = matrixA().getType().cast<MemRefType>().getShape(),
                    bShape = matrixB().getType().cast<MemRefType>().getShape(),
                    cShape = matrixC().getType().cast<MemRefType>().getShape();

  if (aShape[0] != bShape[0])
    return emitOpError("K dimensions don't match");
  if (aShape[1] != cShape[0])
    return emitOpError("M dimensions don't match");
  if (bShape[1] != cShape[1])
    return emitOpError("N dimensions don't match");
  if (aShape[2] != bShape[2])
    return emitOpError("KPack dimensions don't match");
  return success();
}

//===----------------------------------------------------------------------===//
// InWarpTransposeOp
//===----------------------------------------------------------------------===//

LogicalResult InWarpTransposeOp::verify() {
  InWarpTransposeOp &op = *this;
  constexpr size_t swizzleGroupSize = InWarpTransposeOp::swizzleGroupSize;
  if (!llvm::isPowerOf2_32(op.size())) {
    return op.emitOpError("transpose size " + Twine(op.size()) +
                          "must be a power of 2");
  }
  if (op.size() <= 0) {
    return op.emitOpError("transpose size must be strictly positive");
  }

  auto vectorLen = static_cast<size_t>(
      op.vector().getType().cast<VectorType>().getNumElements());
  if (vectorLen < swizzleGroupSize) {
    return op.emitOpError("Vector input must have at least" +
                          Twine(swizzleGroupSize) + "elements");
  }
  if (vectorLen < op.size()) {
    return op.emitError("Vector input can't be shorter than transpose size");
  }

  if (op.vector().getType().cast<VectorType>().getRank() != 1) {
    return op.emitError("Input vector must be 1-dimensional");
  }

  auto inGroupPerm = op.inGroupPerm();

  llvm::SmallSet<uint32_t, swizzleGroupSize> expected;
  llvm::SmallSet<uint32_t, swizzleGroupSize> found;

  for (uint32_t i = 0; i < swizzleGroupSize; i++) {
    expected.insert(i);
  }

  for (auto &i : inGroupPerm) {
    found.insert(i.cast<IntegerAttr>().getValue().getZExtValue());
  }

  if (found != expected) {
    return op.emitOpError("inGroupPerm is not a permutation on the output row");
  }
  return success();
}

//===----------------------------------------------------------------------===//
// TableGen'd op method definitions
//===----------------------------------------------------------------------===//

#define GET_ATTRDEF_CLASSES
#include "mlir/Dialect/MIOpen/MIOpenAttrDefs.cpp.inc"

#define GET_OP_CLASSES
#include "mlir/Dialect/MIOpen/MIOpenOps.cpp.inc"<|MERGE_RESOLUTION|>--- conflicted
+++ resolved
@@ -669,9 +669,6 @@
   result.addAttribute(TransformingForOp::boundsAttrName(result.name),
                       b.getIndexArrayAttr(bounds));
 
-<<<<<<< HEAD
-  SmallVector<OpAsmParser::Argument> regionArgs = std::move(lowerArgs);
-=======
   if (parser.parseKeyword("strides")) {
     return failure();
   }
@@ -687,10 +684,7 @@
   result.addAttribute(TransformingForOp::stridesAttrName(result.name),
                       b.getIndexArrayAttr(strides));
 
-  SmallVector<Type> regionArgTypes(lowerArgs.size(), indexTy);
-  regionArgTypes.append(iterTypes);
-  SmallVector<OperandType> regionArgs = std::move(lowerArgs);
->>>>>>> 94740b54
+  SmallVector<OpAsmParser::Argument> regionArgs = std::move(lowerArgs);
   regionArgs.append(iterArgs);
   result.addTypes(iterTypes);
 
