--- conflicted
+++ resolved
@@ -403,7 +403,6 @@
     llvm::outs() << "----------------------------------\n";
     llvm::outs() << "\nDEBUG: In Blockwise accel lowering\n";
 
-
     RockAccelTuningParamAttrInterface params = op.getParams();
 
     Type bufferElemTypeA =
@@ -416,27 +415,8 @@
     if (auto bufferVecTypeB = bufferElemTypeB.dyn_cast<VectorType>())
       dataTypeB = bufferVecTypeB.getElementType();
 
-<<<<<<< HEAD
-    auto accelEmitterPtr = rock::accel::AccelEmitter::select(
-        op.getFeatures(), dataTypeA, dataTypeB, arch, tuningParams);
-
-    if (!accelEmitterPtr)
-      return op.emitOpError("Unable to emit accelerator code.");
-
-    // Extract relevant accelerator parameters
-    rock::accel::AccelEmitterParams params = accelEmitterPtr->getParams();
-    Type argTypeA = params.argTypeA;
-    Type argTypeB = params.argTypeB;
-    int64_t mRepeats = params.mRepeats;
-    int64_t nRepeats = params.nRepeats;
-    int64_t kBase = params.kBase;
-    int64_t kBasePerThread = params.kBasePerThread;
-
-    auto tid = b.create<WorkitemIdOp>(loc, b.getIndexType());
-=======
     llvm::outs() << "\ndataTypeA: " << dataTypeA << "\n";
     llvm::outs() << "\ndataTypeB: " << dataTypeB << "\n";
->>>>>>> ebfef876
 
     auto accelEmitterPtr = rock::accel::AccelEmitter::select(
         op.getFeatures(), dataTypeA, dataTypeB, op.getArchAttr(), params);
@@ -444,23 +424,23 @@
     rock::accel::AccelEmitterParams acparams = accelEmitterPtr->getParams();
 
 
-      StringAttr arch = op.getArchAttr();
-
-
-      llvm::outs() << "\n-----" << bufferElemTypeA << "-----\n";
-      llvm::outs() << "\n-----" << bufferElemTypeB << "-----\n";
-      // llvm::outs()<<"\n-----" <<bufferCType << "-----\n";
-      llvm::outs() << "\n-----------------------------\n";
-
-      // Extract relevant accelerator parameters
-     
-      Type argTypeA = acparams.argTypeA;
-      Type argTypeB = acparams.argTypeB;
-      int64_t mRepeats = acparams.mRepeats;
-      int64_t nRepeats = acparams.nRepeats;
-      int64_t kBase = acparams.kBase;
-
-      auto tid = b.create<WorkitemIdOp>(loc, b.getIndexType());
+    StringAttr arch = op.getArchAttr();
+
+
+    llvm::outs() << "\n-----" << bufferElemTypeA << "-----\n";
+    llvm::outs() << "\n-----" << bufferElemTypeB << "-----\n";
+    // llvm::outs()<<"\n-----" <<bufferCType << "-----\n";
+    llvm::outs() << "\n-----------------------------\n";
+
+    // Extract relevant accelerator parameters
+    Type argTypeA = acparams.argTypeA;
+    Type argTypeB = acparams.argTypeB;
+    int64_t mRepeats = acparams.mRepeats;
+    int64_t nRepeats = acparams.nRepeats;
+    int64_t kBase = acparams.kBase;
+    int64_t kBasePerThread = acparams.kBasePerThread;
+
+    auto tid = b.create<WorkitemIdOp>(loc, b.getIndexType());
 
       // The following loop nest hardcodes the following loop schedule:
       //
@@ -477,10 +457,6 @@
       // considered a temporary hack until we have a proper way of "searching"
       // through different schedules (either heuristically or automatically)
       
-      llvm::outs() <<"\n op.getInMPerThread()" << op.getInMPerThread() << "\n";
-
-      llvm::outs() << "\nmatrixA: " << op.getMatrixA() << "\n";
-      llvm::outs() << "\nmatrixB: " << op.getMatrixB() << "\n";
       
       Value wrappedLDSBufferForLoadA = accelEmitterPtr->wrapLDSBufferForLoad(
           b, loc, op.getMatrixA(), op.getBlockSize(), op.getInMPerThread(), "m",
@@ -495,18 +471,30 @@
       llvm::outs() << "\nwrappedLDSBufferForLoadB: \n"
                    << wrappedLDSBufferForLoadB << "\n";
 
+      llvm::outs() << "\nsoruce dimension: " << "\n"
+                   << op.getBufferA().getType().getShape().size() << "\n"; 
+
+
       auto mLoop = b.create<affine::AffineForOp>(loc, 0, mRepeats);
       {
         OpBuilder::InsertionGuard guard(b);
-<<<<<<< HEAD
-        b.setInsertionPointToStart(nLoop.getBody());
-        Value n_i = nLoop.getInductionVar();
-
-        // regsB = read B from LDS
-        b.create<ThreadwiseReadIntoOp>(loc, wrappedLDSBufferForLoadB,
-                                       op.getBufferB(), b.getArrayAttr({}),
-                                       ValueRange{tid, n_i}, true, true);
-
+        b.setInsertionPointToStart(mLoop.getBody());
+        Value m_i = mLoop.getInductionVar();
+
+        // regsA = read A from LDS
+        b.create<ThreadwiseReadIntoOp>(loc, wrappedLDSBufferForLoadA,
+                                       op.getBufferA(), b.getArrayAttr({}),
+                                       ValueRange{tid, m_i}, true, true);
+
+        auto nLoop = b.create<affine::AffineForOp>(loc, 0, nRepeats);
+        {
+          OpBuilder::InsertionGuard guard(b);
+          b.setInsertionPointToStart(nLoop.getBody());
+          Value n_i = nLoop.getInductionVar();
+          // regsB = read B from LDS
+          b.create<ThreadwiseReadIntoOp>(loc, wrappedLDSBufferForLoadB,
+                                         op.getBufferB(), b.getArrayAttr({}),
+                                         ValueRange{tid, n_i}, true, true);
         // A view: A buffer is [0, K] so we can ignore `i`
         TopDownTMBuilder bufferAikTransform(b, {"i", "k"}, {1, kBasePerThread},
                                             loc);
@@ -541,39 +529,12 @@
         // regsC += regsA * regsB
         b.create<ThreadwiseAccelGemmOp>(loc, bufferA, bufferB, bufferC,
                                         ValueRange{m_i, n_i}, arch,
-                                        op.getFeaturesAttr(), tuningParams);
-=======
-        b.setInsertionPointToStart(mLoop.getBody());
-        Value m_i = mLoop.getInductionVar();
-
-        // regsA = read A from LDS
-        b.create<ThreadwiseReadIntoOp>(loc, wrappedLDSBufferForLoadA,
-                                       op.getBufferA(), b.getArrayAttr({}),
-                                       ValueRange{tid, m_i}, true, true);
-
-        auto nLoop = b.create<affine::AffineForOp>(loc, 0, nRepeats);
-        {
-          OpBuilder::InsertionGuard guard(b);
-          b.setInsertionPointToStart(nLoop.getBody());
-          Value n_i = nLoop.getInductionVar();
-
-          // regsB = read B from LDS
-          b.create<ThreadwiseReadIntoOp>(loc, wrappedLDSBufferForLoadB,
-                                         op.getBufferB(), b.getArrayAttr({}),
-                                         ValueRange{tid, n_i}, true, true);
-
-          // regsC += regsA * regsB
-          b.create<AccelGemmOp>(loc, mLoop.getInductionVar(),
-                                nLoop.getInductionVar(), adaptor.getBufferA(),
-                                adaptor.getBufferB(), adaptor.getMatrixC(),
-                                arch, op.getFeaturesAttr(), params);
-        }
->>>>>>> ebfef876
+                                        op.getFeaturesAttr(), op.getParams());
       }
-      b.eraseOp(op);
-      return success();
-    
-  } 
+    }
+    b.eraseOp(op);
+    return success();
+  }
 };
 
 namespace {
