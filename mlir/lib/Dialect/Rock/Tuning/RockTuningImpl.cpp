//===- RockTuningImpl.cpp - tuning API implementation ----*-===//
//
// Part of the rocMLIR Project, under the Apache License v2.0 with LLVM
// Exceptions. See https://llvm.org/LICENSE.txt for license information.
// SPDX-License-Identifier: Apache-2.0 WITH LLVM-exception
//
// Copyright (c) 2022 Advanced Micro Devices INc.
//===----------------------------------------------------------------------===//
//
// This file implements the tuning interfaces
//
//===----------------------------------------------------------------------===//

#include "mlir/Dialect/Rock/IR/RockTuningParamAttrInterface.h"
#include "mlir/Dialect/Rock/Tuning/GridwiseGemmParams.h"
#include "mlir/Dialect/Rock/Tuning/RockTuning.h"
#include "mlir/Dialect/Rock/utility/AmdArchDb.h"
#include "mlir/Dialect/Rock/utility/math.h"
#include "mlir/IR/BuiltinOps.h"
#include "llvm/ADT/ArrayRef.h"
#include "llvm/ADT/STLExtras.h"
#include "llvm/ADT/SmallString.h"
#include <algorithm>

namespace mlir {
namespace rock {

// The full space is a brute-force search for attention kernels
void createAttnTuningRangeBF(TuningParamSet *newSpace, AttentionOp attnOp,
                             TuningParamSetKind kind) {
  static const std::vector<std::vector<uint32_t>> validRangeAccelGemmParams = {
      {32, 64, 128, 256}, {32, 64, 128, 256}, {8, 16, 32, 64},
<<<<<<< HEAD
      {32, 64, 128, 256}, {32, 64, 128, 256}, {4, 8, 16}};
  constexpr uint64_t splitKFactor = 1;
=======
      {32, 64, 128, 256}, {4, 16, 32},        {4, 8, 16}};
>>>>>>> 598f7d11
  constexpr uint32_t forceUnroll = 1;
  OpBuilder b(attnOp.getContext());
  for (uint32_t gemmMPerBlock : validRangeAccelGemmParams[0]) {
    for (uint32_t gemmNPerBlock : validRangeAccelGemmParams[1]) {
      for (uint32_t gemmKPerBlock : validRangeAccelGemmParams[2]) {
        for (uint32_t gemmMPerWave : validRangeAccelGemmParams[3]) {
          for (uint32_t gemmMnPerXdl : validRangeAccelGemmParams[4]) {
            for (uint32_t gemmKPack : validRangeAccelGemmParams[5]) {
              if (gemmMPerBlock >= gemmMPerWave &&
                  gemmNPerBlock >= gemmMnPerXdl) {
                InitParamsAccel gemmParams(
                    gemmMPerBlock, gemmNPerBlock, gemmKPerBlock, gemmMPerWave,
<<<<<<< HEAD
                    gemmNPerWave, gemmKPack, splitKFactor, forceUnroll, true);
=======
                    gemmMnPerXdl, gemmKPack, forceUnroll, true);
>>>>>>> 598f7d11
                GemmFeatures features = attnOp.getFeatures();
                auto populateParamsAccelPtr =
                    PopulateParamsAccel::select(features);
                Attribute params =
                    populateParamsAccelPtr->getGemmParamsAttr(b, gemmParams);
                newSpace->tuningRange.push_back(
                    cast<RockTuningParamAttrInterface>(params));
              }
            }
          }
        }
      }
    }
  }
}

SmallVector<int64_t>
computeOptimalSplitKFactors(RockGemmWrapperInterface gemmOp,
                            int32_t gemmMPerBlock, int32_t gemmNPerBlock,
                            int32_t gemmKPerBlock, int32_t kPack) {
  auto info = PopulateParamsInfo::fromOp(gemmOp);
  SmallVector<int64_t> splitKValues = {1};
  if (!info.gemmAType.isF32()) {
    return splitKValues;
  }

  // TODO[split-K]: remove after integrating split-K into MIGraphX
  auto func = llvm::cast<func::FuncOp>(gemmOp->getParentOp());
  if (!func->hasAttr(rock::EnableSpliKForTuningAttr::getMnemonic())) {
    return splitKValues;
  }

  if (!gemmOp.getNumCU().has_value()) {
    return splitKValues;
  }
  const double numCUs = gemmOp.getNumCU().value();

  const InitParams params{gemmMPerBlock, gemmNPerBlock, gemmKPerBlock};
  const GemmSize gemmSize =
      calculatePaddedGemmSize(params, info.gemmSize, kPack);
  const double numMTiles = gemmSize.m / gemmMPerBlock;
  const double numNTiles = gemmSize.n / gemmNPerBlock;

  auto computeImbalance = [&](int32_t splitKFactor) -> double {
    const double totalNumWorkGroups =
        gemmSize.g * numMTiles * numNTiles * splitKFactor;
    const double maxWorkGroupsPerCU = std::ceil(totalNumWorkGroups / numCUs);
    // imbalances = max. CU work / average work per CU
    return (maxWorkGroupsPerCU * numCUs) / totalNumWorkGroups;
  };

  const auto dataPrallelGemmImbalance = computeImbalance(1);
  constexpr double imbalaceThreshold = 1.20;
  if (dataPrallelGemmImbalance < imbalaceThreshold) {
    return splitKValues;
  }

  struct LocalData {
    int64_t splitKValue = 0;
    double workImbalance = 0.0;
  };
  SmallVector<LocalData> factors;
  constexpr double minGain = 1.30;
  // There are cases where perfect load balancing can be achieved with very
  // high splitK values. However, experiments show that performance
  // can considerably drop in such cases. Currently, we limit the `upperBound`
  // on purpose because the current heuristics does not consider the overheads
  // resulting from reducing partial solution along the split dimension.
  // This needs to be improved in the future.
  constexpr int32_t upperBound = 32;
  for (int32_t splitKFactor = 2; splitKFactor < upperBound; ++splitKFactor) {
    const double imbalance = computeImbalance(splitKFactor);
    const auto gain = dataPrallelGemmImbalance / imbalance;
    if (gain > minGain) {
      factors.emplace_back(LocalData{splitKFactor, imbalance});
    }
  }

  if (factors.empty()) {
    return splitKValues;
  }

  llvm::sort(factors, [](LocalData &a, LocalData &b) {
    return a.workImbalance < b.workImbalance;
  });

  const size_t maxVariants = std::min(static_cast<size_t>(6), factors.size());
  llvm::ArrayRef<LocalData> view(factors.data(), maxVariants);
  llvm::for_each(view, [&](const LocalData &item) {
    splitKValues.push_back(item.splitKValue);
  });

  return splitKValues;
}

// The full space is a brute-force search starting with the configs that have
// the smallest parameters. This filters out perf configs that are
// known to be impossible during tthe AffixTuningParams check.
// If `kind` is Full, also filters out unlikely-to-be-good configurations.
void createGemmTuningRangeBF(TuningParamSet *newSpace,
                             RockGemmWrapperInterface gemmOp,
                             TuningParamSetKind kind) {
  auto info = PopulateParamsInfo::fromOp(gemmOp);

  // blockSize M/block N/block K/block M/thread N/thread
  const std::vector<std::vector<uint32_t>> validRangeGeneralGemmParams = {
      {64, 128, 256}, {32, 64, 128}, {32, 64, 128}, {4, 8, 16}, {2, 4}, {2, 4}};

  // M/block N/block K/block M/wave N/wave kPack aCopyMore/forceUnroll
  const std::vector<std::vector<uint32_t>> validRangeAccelGemmParams = {
      {4, 8, 16, 32, 64, 128, 256},
      {16, 32, 64, 128, 256},
      {1, 2, 4, 8},
      {4, 8, 16, 32, 64, 128},
      {4, 16, 32},
      {1, 4, 8},
      {0, 1}};

  // M/block N/block K/block M/wave N/wave kPack aCopyMore/forceUnroll
  const std::vector<std::vector<uint32_t>>
      validRangeAccelGemmParams8BitReduction = {{4, 8, 16, 32, 64, 128, 256},
                                                {16, 32, 64, 128, 256},
                                                {4, 8, 16, 32},
                                                {4, 8, 16, 32, 64, 128},
                                                {4, 8, 16, 32, 64, 128},
                                                {1, 4, 8, 16},
                                                {0, 1}};

  // M/block N/block K/block M/wave N/wave kPack aCopyMore/forceUnroll
  const std::vector<std::vector<uint32_t>> validRangeWmmaGemmParams = {
      {4, 8, 16, 32, 64, 128, 256},
      {16, 32, 64, 128, 256},
      {1, 2, 4, 8},
      {4, 8, 16, 32, 64, 128},
      {4, 8, 16, 32, 64, 128},
      {4, 8, 16},
      {0, 1}};

  OpBuilder b(gemmOp.getContext());
  GemmFeatures currentFeatures = gemmOp.getGemmFeatures();
  if (bitEnumContainsAll(currentFeatures, GemmFeatures::mfma)) {
    PopulateParamsXDL tuningInfo;
    // XDLOPS
    Type inTypeA = gemmOp.getAType();
    bool is8BitReduction = inTypeA.isInteger(8) || inTypeA.isFloat8E5M2FNUZ() ||
                           inTypeA.isFloat8E4M3FNUZ();
    const std::vector<std::vector<uint32_t>> &xdlopsParams =
        is8BitReduction ? validRangeAccelGemmParams8BitReduction
                        : validRangeAccelGemmParams;
    for (uint32_t gemmMPerBlock : xdlopsParams[0]) {
      for (uint32_t gemmNPerBlock : xdlopsParams[1]) {
        for (uint32_t gemmKPerBlock : xdlopsParams[2]) {
          for (uint32_t gemmMPerWave : xdlopsParams[3]) {
            for (uint32_t gemmMnPerXdl : xdlopsParams[4]) {
              for (uint32_t gemmKPack : xdlopsParams[5]) {
<<<<<<< HEAD
                auto optimalSplitKFactors = computeOptimalSplitKFactors(
                    gemmOp, gemmMPerBlock, gemmNPerBlock, gemmKPerBlock,
                    gemmKPack);
                for (int64_t splitKFactor : optimalSplitKFactors) {
                  for (uint32_t forceUnroll : xdlopsParams[6]) {
                    InitParamsAccel gemmParams(gemmMPerBlock, gemmNPerBlock,
                                               gemmKPerBlock, gemmMPerWave,
                                               gemmNPerWave, gemmKPack,
                                               splitKFactor, forceUnroll, true);
                    if (kind == TuningParamSetKind::Exhaustive ||
                        (succeeded(tuningInfo.paramsProbablyValid(
                             info, gemmParams)) &&
=======
                for (uint32_t forceUnroll : xdlopsParams[6]) {
                  InitParamsAccel gemmParams(
                      gemmMPerBlock, gemmNPerBlock, gemmKPerBlock, gemmMPerWave,
                      gemmMnPerXdl, gemmKPack, forceUnroll, true);
                  if (gemmMPerBlock >= gemmMPerWave &&
                      gemmNPerBlock >= gemmMnPerXdl) {
                    if (kind == TuningParamSetKind::Exhaustive ||
                        (succeeded(tuningInfo.paramsProbablyValid(
                             b, info, gemmParams)) &&
>>>>>>> 598f7d11
                         succeeded(
                             tuningInfo.couldBePerformant(info, gemmParams))))
                      newSpace->tuningRange.push_back(
                          cast<RockTuningParamAttrInterface>(
                              tuningInfo.getGemmParamsAttr(b, gemmParams)));
                  }
                }
              }
            }
          }
        }
      }
    }
  } else if (bitEnumContainsAll(currentFeatures, GemmFeatures::wmma)) {
    // Wmma
    const std::vector<std::vector<uint32_t>> &wmmaParams =
        validRangeWmmaGemmParams;
    PopulateParamsWmma tuningInfo;
    for (uint32_t gemmMPerBlock : wmmaParams[0]) {
      for (uint32_t gemmNPerBlock : wmmaParams[1]) {
        for (uint32_t gemmKPerBlock : wmmaParams[2]) {
          for (uint32_t gemmMPerWave : wmmaParams[3]) {
            for (uint32_t gemmNPerWave : wmmaParams[4]) {
              for (uint32_t gemmKPack : wmmaParams[5]) {
<<<<<<< HEAD
                auto optimalSplitKFactors = computeOptimalSplitKFactors(
                    gemmOp, gemmMPerBlock, gemmNPerBlock, gemmKPerBlock,
                    gemmKPack);
                for (auto splitKFactor : optimalSplitKFactors) {
                  for (uint32_t forceUnroll : wmmaParams[6]) {
                    InitParamsAccel gemmParams(gemmMPerBlock, gemmNPerBlock,
                                               gemmKPerBlock, gemmMPerWave,
                                               gemmNPerWave, gemmKPack,
                                               splitKFactor, forceUnroll, true);
                    if (succeeded(
                            tuningInfo.paramsProbablyValid(info, gemmParams)) &&
                        (kind == TuningParamSetKind::Exhaustive ||
                         succeeded(
                             tuningInfo.couldBePerformant(info, gemmParams))))
                      newSpace->tuningRange.push_back(
                          cast<RockTuningParamAttrInterface>(
                              tuningInfo.getGemmParamsAttr(b, gemmParams)));
                  }
=======
                for (uint32_t forceUnroll : wmmaParams[6]) {
                  InitParamsAccel gemmParams(
                      gemmMPerBlock, gemmNPerBlock, gemmKPerBlock, gemmMPerWave,
                      gemmNPerWave, gemmKPack, forceUnroll, true);
                  if (succeeded(tuningInfo.paramsProbablyValid(b, info,
                                                               gemmParams)) &&
                      (kind == TuningParamSetKind::Exhaustive ||
                       succeeded(
                           tuningInfo.couldBePerformant(info, gemmParams))))
                    newSpace->tuningRange.push_back(
                        cast<RockTuningParamAttrInterface>(
                            tuningInfo.getGemmParamsAttr(b, gemmParams)));
>>>>>>> 598f7d11
                }
              }
            }
          }
        }
      }
    }
  } else {
    // Non-XDLOPS
    PopulateParams tuningInfo;
    for (uint32_t blockSize : validRangeGeneralGemmParams[0]) {
      for (uint32_t gemmMPerBlock : validRangeGeneralGemmParams[1]) {
        for (uint32_t gemmNPerBlock : validRangeGeneralGemmParams[2]) {
          for (uint32_t gemmKPerBlock : validRangeGeneralGemmParams[3]) {
            for (uint32_t gemmMPerThread : validRangeGeneralGemmParams[4]) {
<<<<<<< HEAD
              auto optimalSplitKFactors = computeOptimalSplitKFactors(
                  gemmOp, gemmMPerBlock, gemmNPerBlock, gemmKPerBlock, 1);
              for (auto splitKFactor : optimalSplitKFactors) {
                for (uint32_t gemmNPerThread : validRangeGeneralGemmParams[5]) {
                  InitParamsNonAccel gemmParams(
                      blockSize, gemmMPerBlock, gemmNPerBlock, gemmKPerBlock,
                      gemmMPerThread, gemmNPerThread, splitKFactor);
                  if (succeeded(
                          tuningInfo.paramsProbablyValid(info, gemmParams)) &&
                      (kind == TuningParamSetKind::Exhaustive ||
                       succeeded(
                           tuningInfo.couldBePerformant(info, gemmParams))))
                    newSpace->tuningRange.push_back(
                        cast<RockTuningParamAttrInterface>(
                            tuningInfo.getGemmParamsAttr(b, gemmParams)));
                }
=======
              for (uint32_t gemmNPerThread : validRangeGeneralGemmParams[5]) {
                InitParamsNonAccel gemmParams(blockSize, gemmMPerBlock,
                                              gemmNPerBlock, gemmKPerBlock,
                                              gemmMPerThread, gemmNPerThread);
                if (succeeded(
                        tuningInfo.paramsProbablyValid(b, info, gemmParams)) &&
                    (kind == TuningParamSetKind::Exhaustive ||
                     succeeded(tuningInfo.couldBePerformant(info, gemmParams))))
                  newSpace->tuningRange.push_back(
                      cast<RockTuningParamAttrInterface>(
                          tuningInfo.getGemmParamsAttr(b, gemmParams)));
>>>>>>> 598f7d11
              }
            }
          }
        }
      }
    }
  }
}

void createQuickTuningRange(TuningParamSet *newSpace,
                            RockGemmWrapperInterface gemmOp) {
  auto info = PopulateParamsInfo::fromOp(gemmOp);
  OpBuilder b(gemmOp.getContext());
  GemmFeatures currentFeatures = gemmOp.getGemmFeatures();
  if (bitEnumContainsAll(currentFeatures, GemmFeatures::mfma)) {
    PopulateParamsXDL tuningInfo;

    for (InitParamsAccel param : tuningInfo.orderInitParams(
             tuningInfo.getTuningParameters(info.kernelType, info.gemmAType,
                                            info.gemmBType, info.arch),
             info.gemmSize)) {
      if (succeeded(tuningInfo.paramsProbablyValid(b, info, param)))
        newSpace->tuningRange.push_back(cast<RockTuningParamAttrInterface>(
            tuningInfo.getGemmParamsAttr(b, param)));
    }
  } else if (bitEnumContainsAll(currentFeatures, GemmFeatures::wmma)) {
    // Wmma
    PopulateParamsWmma tuningInfo;
    for (InitParamsAccel param : tuningInfo.orderInitParams(
             tuningInfo.getTuningParameters(info.kernelType, info.gemmAType,
                                            info.gemmBType, info.arch),
             info.gemmSize)) {
      if (succeeded(tuningInfo.paramsProbablyValid(b, info, param)))
        newSpace->tuningRange.push_back(cast<RockTuningParamAttrInterface>(
            tuningInfo.getGemmParamsAttr(b, param)));
    }
  } else {
    // Non-XDLOPS
    PopulateParams tuningInfo;
    for (InitParamsNonAccel param : tuningInfo.orderInitParams(
             tuningInfo.getTuningParameters(info.kernelType, info.gemmAType,
                                            info.gemmBType),
             info.gemmSize)) {
      if (succeeded(tuningInfo.paramsProbablyValid(b, info, param)))
        newSpace->tuningRange.push_back(cast<RockTuningParamAttrInterface>(
            tuningInfo.getGemmParamsAttr(b, param)));
    }
  }
}

// This is temporary workaround to make MIGraphX integration
// work until the tuning is setup for attention ops properly.
void createTuningRange(TuningParamSet *newSpace, AttentionOp attnOp) {
  OpBuilder b(attnOp.getContext());
  Type elemType = attnOp.getQueries().getType().getElementType();
  StringRef arch = attnOp.getArch();
  GemmFeatures currentFeatures = attnOp.getFeatures();
  if (bitEnumContainsAll(currentFeatures, GemmFeatures::mfma)) {
    PopulateParamsXDL tuningInfo;
    // This is hack to obtain the same quick tuning list as if it were a gemm
    // kernel. This should ideally be implemented as an interface fucntion of
    // a rock tunable op to retrieve this range.
    for (InitParamsAccel param : tuningInfo.getTuningParameters(
             rock::KernelType::Gemm, elemType, elemType, arch)) {
      newSpace->tuningRange.push_back(cast<RockTuningParamAttrInterface>(
          tuningInfo.getGemmParamsAttr(b, param)));
    }
    // backup universal config that is known to fit in LDS
    newSpace->tuningRange.push_back(
        cast<RockTuningParamAttrInterface>(b.getAttr<XdlopsGemmParamsAttr>(
            /*kpackPerBlock=*/32, /*mPerBlock=*/32,
            /*nPerBlock=*/32, /*kpack=*/1,
<<<<<<< HEAD
            /*mPerWave=*/32, /*nPerWave=*/32, /*splitKFactor*/ 1,
            /*forceUnroll=*/true)));
=======
            /*mPerWave=*/32, /*MnPerXdl=*/32, /*forceUnroll=*/true)));
>>>>>>> 598f7d11

    // add performant configs for tier1
    newSpace->tuningRange.push_back(
        cast<RockTuningParamAttrInterface>(b.getAttr<XdlopsGemmParamsAttr>(
            /*kpackPerBlock=*/8, /*mPerBlock=*/64,
            /*nPerBlock=*/128, /*kpack=*/8,
<<<<<<< HEAD
            /*mPerWave=*/32, /*nPerWave=*/32, /*splitKFactor*/ 1,
            /*forceUnroll=*/true)));
=======
            /*mPerWave=*/32, /*MnPerXdl=*/32, /*forceUnroll=*/true)));
>>>>>>> 598f7d11
    newSpace->tuningRange.push_back(
        cast<RockTuningParamAttrInterface>(b.getAttr<XdlopsGemmParamsAttr>(
            /*kpackPerBlock=*/8, /*mPerBlock=*/64,
            /*nPerBlock=*/64, /*kpack=*/8,
<<<<<<< HEAD
            /*mPerWave=*/64, /*nPerWave=*/32, /*splitKFactor*/ 1,
            /*forceUnroll=*/true)));
=======
            /*mPerWave=*/64, /*MnPerXdl=*/32, /*forceUnroll=*/true)));
>>>>>>> 598f7d11

    // add performant config for triton configs
    newSpace->tuningRange.push_back(
        cast<RockTuningParamAttrInterface>(b.getAttr<XdlopsGemmParamsAttr>(
            /*kpackPerBlock=*/16, /*mPerBlock=*/128,
            /*nPerBlock=*/128, /*kpack=*/8,
<<<<<<< HEAD
            /*mPerWave=*/64, /*nPerWave=*/32, /*splitKFactor*/ 1,
            /*forceUnroll=*/true)));
=======
            /*mPerWave=*/64, /*MnPerXdl=*/32, /*forceUnroll=*/true)));
>>>>>>> 598f7d11
    newSpace->tuningRange.push_back(
        cast<RockTuningParamAttrInterface>(b.getAttr<XdlopsGemmParamsAttr>(
            /*kpackPerBlock=*/16, /*mPerBlock=*/128,
            /*nPerBlock=*/128, /*kpack=*/8,
<<<<<<< HEAD
            /*mPerWave=*/64, /*nPerWave=*/64, /*splitKFactor*/ 1,
            /*forceUnroll=*/true)));
=======
            /*mPerWave=*/64, /*MnPerXdl=*/64, /*forceUnroll=*/true)));
>>>>>>> 598f7d11
    newSpace->tuningRange.push_back(
        cast<RockTuningParamAttrInterface>(b.getAttr<XdlopsGemmParamsAttr>(
            /*kpackPerBlock=*/32, /*mPerBlock=*/128,
            /*nPerBlock=*/256, /*kpack=*/4,
<<<<<<< HEAD
            /*mPerWave=*/128, /*nPerWave=*/32, /*splitKFactor*/ 1,
            /*forceUnroll=*/true)));
=======
            /*mPerWave=*/128, /*MnPerXdl=*/32, /*forceUnroll=*/true)));
>>>>>>> 598f7d11
    newSpace->tuningRange.push_back(
        cast<RockTuningParamAttrInterface>(b.getAttr<XdlopsGemmParamsAttr>(
            /*kpackPerBlock=*/32, /*mPerBlock=*/64,
            /*nPerBlock=*/128, /*kpack=*/4,
<<<<<<< HEAD
            /*mPerWave=*/64, /*nPerWave=*/32, /*splitKFactor*/ 1,
            /*forceUnroll=*/true)));
=======
            /*mPerWave=*/64, /*MnPerXdl=*/32, /*forceUnroll=*/true)));
>>>>>>> 598f7d11
  } else if (bitEnumContainsAll(currentFeatures, GemmFeatures::wmma)) {
    // Wmma
    PopulateParamsWmma tuningInfo;
    // This is hack to obtain the same quick tuning list as if it were a gemm
    // kernel. This should ideally be implemented as an interface fucntion of
    // a rock tunable op to retrieve this range.
    for (InitParamsAccel param : tuningInfo.getTuningParameters(
             rock::KernelType::Gemm, elemType, elemType, arch)) {
      newSpace->tuningRange.push_back(cast<RockTuningParamAttrInterface>(
          tuningInfo.getGemmParamsAttr(b, param)));
    }
    // backup universal config that is known to fit in LDS
    newSpace->tuningRange.push_back(
        cast<RockTuningParamAttrInterface>(b.getAttr<WmmaGemmParamsAttr>(
            /*kpackPerBlock=*/32, /*mPerBlock=*/32,
            /*nPerBlock=*/32, /*kpack=*/1,
            /*mPerWave=*/32, /*nPerWave=*/32, /*splitKFactor*/ 1,
            /*forceUnroll=*/true)));
  }
  // We only support GPUs with matrix accelerator extentions
}

TuningParamSet *createTunableParamSpace(ModuleOp &mod,
                                        TuningParamSetKind kind) {
  struct TuningParamSet *newSpace;
  newSpace = new TuningParamSet();

  // create range and heuristic
  WalkResult findPrimary =
      mod->walk([&](rock::RockGemmWrapperInterface op) -> WalkResult {
        switch (kind) {
        case TuningParamSetKind::Full:
        case TuningParamSetKind::Exhaustive:
          createGemmTuningRangeBF(newSpace, op, kind);
          break;
        case TuningParamSetKind::Quick:
          createQuickTuningRange(newSpace, op);
        }
        newSpace->primaryOpType = op.getKernelType();
        return WalkResult::interrupt();
      });
  WalkResult findAttention = mod->walk([&](rock::AttentionOp op) -> WalkResult {
    // createTuningRange(newSpace, op);
    switch (kind) {
    case TuningParamSetKind::Full:
    case TuningParamSetKind::Exhaustive:
      createAttnTuningRangeBF(newSpace, op, kind);
      break;
    case TuningParamSetKind::Quick:
      createTuningRange(newSpace, op);
    }
    return WalkResult::interrupt();
  });
  if (!findPrimary.wasInterrupted() && !findAttention.wasInterrupted()) {
    delete newSpace;
  }
  return newSpace;
}

bool tuningGetParam(TuningParamSet *tuningSpace, unsigned pos,
                    ParamEntry *paramEntry) {
  // out of bound check.
  if (pos > tuningSpace->tuningRange.size() - 1)
    return false;
  paramEntry->param = tuningSpace->tuningRange[pos];
  return true;
}

bool tuningSetParam(ModuleOp &mod, ParamEntry *paramEntry) {
  WalkResult setPrimary =
      mod->walk([&](rock::RockGemmWrapperInterface op) -> WalkResult {
        auto *ctx = op.getContext();
        SmallString<64> perfConfig;
        paramEntry->param.getPerfConfigStr(perfConfig);
        StringAttr attr = StringAttr::get(ctx, perfConfig);
        op->setAttr("perf_config", attr);
        return WalkResult::interrupt();
      });
  WalkResult setAttn = mod->walk([&](rock::AttentionOp op) -> WalkResult {
    auto *ctx = op.getContext();
    SmallString<64> perfConfig;
    paramEntry->param.getPerfConfigStr(perfConfig);
    StringAttr attr = StringAttr::get(ctx, perfConfig);
    op->setAttr("perf_config", attr);
    return WalkResult::interrupt();
  });
  return setPrimary.wasInterrupted() || setAttn.wasInterrupted();
}

bool tuningSetStr(ModuleOp &mod, StringRef perfConfig) {
  WalkResult setPrimary =
      mod->walk([&](rock::RockGemmWrapperInterface op) -> WalkResult {
        auto *ctx = op.getContext();
        StringAttr attr = StringAttr::get(ctx, perfConfig);
        op->setAttr("perf_config", attr);
        return WalkResult::interrupt();
      });
  WalkResult setAttn = mod->walk([&](rock::AttentionOp op) -> WalkResult {
    auto *ctx = op.getContext();
    StringAttr attr = StringAttr::get(ctx, perfConfig);
    op->setAttr("perf_config", attr);
    return WalkResult::interrupt();
  });
  return setPrimary.wasInterrupted() || setAttn.wasInterrupted();
}

TuningTable *tuningTableCreate() {
  struct TuningTable *newTable = new TuningTable();
  return newTable;
}

LogicalResult getTuningProblemStr(rock::AttentionOp attnOp,
                                  SmallVectorImpl<char> &out) {
  int32_t numCU = rock::lookupArchInfo(attnOp.getArch()).minNumCU;
  constexpr char sep = ' ';
  constexpr char tab = '\t';
  int64_t headDimQK;
  int64_t headDimV;
  int64_t seqLenQ;
  int64_t seqLenK;
  llvm::raw_svector_ostream problemOS(out);
  // ARCH string
  problemOS << attnOp.getArch() << tab;
  // Num of Compute Units
  problemOS << numCU << tab;

  TypedValue<ShapedType> queries = attnOp.getQueries();
  TypedValue<ShapedType> keys = attnOp.getKeys();
  TypedValue<ShapedType> values = attnOp.getValues();
  ArrayRef<int64_t> qShape = queries.getType().getShape();
  ArrayRef<int64_t> kShape = keys.getType().getShape();
  ArrayRef<int64_t> vShape = values.getType().getShape();
  int64_t g = qShape[0];

  // TransQ
  problemOS << "-transQ ";
  if (attnOp.getQTransposed()) {
    seqLenQ = qShape[2];
    headDimQK = qShape[1];
    problemOS << "true" << sep;
  } else {
    seqLenQ = qShape[1];
    headDimQK = qShape[2];
    problemOS << "false" << sep;
  }

  // TransK
  problemOS << "-transK ";
  if (attnOp.getKTransposed()) {
    seqLenK = kShape[1];
    problemOS << "true" << sep;
  } else {
    seqLenK = kShape[2];
    problemOS << "false" << sep;
  }

  // TransV
  problemOS << "-transV ";
  if (attnOp.getVTransposed()) {
    headDimV = vShape[1];
    problemOS << "true" << sep;
  } else {
    headDimV = vShape[2];
    problemOS << "false" << sep;
  }

  // TransO
  problemOS << "-transO ";
  if (attnOp.getOTransposed())
    problemOS << "true" << sep;
  else
    problemOS << "false" << sep;

  problemOS << "-g " << g << sep;
  problemOS << "-seq_len_q " << seqLenQ << sep;
  problemOS << "-seq_len_k " << seqLenK << sep;
  problemOS << "-head_dim_qk " << headDimQK;
  problemOS << "-head_dim_v " << headDimV;
  return success();
}

LogicalResult getTuningProblemStr(rock::RockGemmWrapperInterface gemmIF,
                                  SmallVectorImpl<char> &out) {
  int32_t numCU = rock::lookupArchInfo(gemmIF.getArch()).minNumCU;
  if (gemmIF.getNumCU().has_value())
    numCU = gemmIF.getNumCU().value();
  constexpr char sep = ' ';
  constexpr char tab = '\t';
  llvm::raw_svector_ostream problemOS(out);

  KernelType opType = gemmIF.getKernelType();
  Operation *gemmOp = gemmIF.getOperation();

  // ARCH string
  problemOS << gemmIF.getArch() << tab;
  // Num of Compute Units
  problemOS << numCU << tab;

  if (opType == KernelType::Conv2D || opType == KernelType::Conv2DBwdData ||
      opType == KernelType::Conv2DBwdWeight) { // conv cases
    RockConvInterface convIF = dyn_cast<RockConvInterface>(gemmOp);

    ShapedType inType = convIF.getInput().getType();
    ArrayRef<int64_t> inShape = inType.getShape();
    ShapedType filType = convIF.getFilter().getType();
    ArrayRef<int64_t> filShape = filType.getShape();

    // Extract layout information
    auto filterLayoutAttr =
        gemmOp->template getAttrOfType<ArrayAttr>("filter_layout");
    auto inputLayoutAttr =
        gemmOp->template getAttrOfType<ArrayAttr>("input_layout");
    auto outputLayoutAttr =
        gemmOp->template getAttrOfType<ArrayAttr>("output_layout");

    unsigned size = filterLayoutAttr.size();
    llvm::StringMap<unsigned> fLayoutMap;
    llvm::StringMap<unsigned> iLayoutMap;
    llvm::StringMap<unsigned> oLayoutMap;

    for (unsigned i = 0; i < size; ++i) {
      auto filterAttr =
          filterLayoutAttr.getValue()[i].template cast<StringAttr>();
      fLayoutMap[filterAttr.getValue()] = i;
    }
    for (unsigned i = 0; i < size; ++i) {
      auto inputAttr =
          inputLayoutAttr.getValue()[i].template cast<StringAttr>();
      iLayoutMap[inputAttr.getValue()] = i;
    }
    for (unsigned i = 0; i < size; ++i) {
      auto outputAttr =
          outputLayoutAttr.getValue()[i].template cast<StringAttr>();
      oLayoutMap[outputAttr.getValue()] = i;
    }

    SmallString<5> fLayout("#####");
    SmallString<5> iLayout("#####");
    SmallString<5> oLayout("#####");

    // dimensions need to be mapped 1 to 1.
    fLayout[fLayoutMap["k"]] = 'N';
    fLayout[fLayoutMap["c"]] = 'C';
    fLayout[fLayoutMap["y"]] = 'H';
    fLayout[fLayoutMap["x"]] = 'W';
    fLayout[fLayoutMap["g"]] = 'G';
    iLayout[iLayoutMap["ni"]] = 'N';
    iLayout[iLayoutMap["ci"]] = 'C';
    iLayout[iLayoutMap["hi"]] = 'H';
    iLayout[iLayoutMap["wi"]] = 'W';
    iLayout[iLayoutMap["gi"]] = 'G';
    oLayout[oLayoutMap["no"]] = 'N';
    oLayout[oLayoutMap["ko"]] = 'C';
    oLayout[oLayoutMap["ho"]] = 'H';
    oLayout[oLayoutMap["wo"]] = 'W';
    oLayout[oLayoutMap["go"]] = 'G';

    // Please keep these in sync with mlir/utils/performance/perfRunner.py

    // OP datatype
    Type inElemType = inType.getElementType();
    Type filElemType = filType.getElementType();
    if (inElemType.isF32()) {
      problemOS << "conv ";
    } else if (inElemType.isF16()) {
      problemOS << "convfp16 ";
    } else if (inElemType.isBF16()) {
      problemOS << "convbfp16 ";
    } else if (inElemType.isInteger(8)) {
      problemOS << "convint8 ";
    } else if (inElemType.isFloat8E4M3FNUZ() &&
               filElemType.isFloat8E4M3FNUZ()) {
      problemOS << "convfp8_fp8 ";
    } else if (inElemType.isFloat8E4M3FNUZ() &&
               filElemType.isFloat8E5M2FNUZ()) {
      problemOS << "convfp8_bf8 ";
    } else if (inElemType.isFloat8E5M2FNUZ() &&
               filElemType.isFloat8E4M3FNUZ()) {
      problemOS << "convbf8_fp8 ";
    } else if (inElemType.isFloat8E5M2FNUZ() &&
               filElemType.isFloat8E5M2FNUZ()) {
      problemOS << "convbf8_bf8 ";
    } else {
      return failure();
    }

    // OP direction
    switch (opType) {
    case KernelType::Conv2D:
      problemOS << "-F 1" << sep;
      break;
    case KernelType::Conv2DBwdData:
      problemOS << "-F 2" << sep;
      break;
    case KernelType::Conv2DBwdWeight:
      problemOS << "-F 4" << sep;
      break;
    default:
      return failure();
    }

    // filter layout
    problemOS << "-f " << fLayout << sep;
    // input layout
    problemOS << "-I " << iLayout << sep;
    // output layout
    problemOS << "-O " << oLayout << sep;
    // N
    problemOS << "-n " << inShape[iLayoutMap["ni"]] << sep;
    // C
    problemOS << "-c " << inShape[iLayoutMap["ci"]] << sep;
    // H
    problemOS << "-H " << inShape[iLayoutMap["hi"]] << sep;
    // W
    problemOS << "-W " << inShape[iLayoutMap["wi"]] << sep;
    // K
    problemOS << "-k " << filShape[fLayoutMap["k"]] << sep;
    // Y
    problemOS << "-y " << filShape[fLayoutMap["y"]] << sep;
    // X
    problemOS << "-x " << filShape[fLayoutMap["x"]] << sep;

    auto paddingVal = extractFromIntegerArrayAttr<int64_t>(convIF.getPadding());
    auto strideVal = extractFromIntegerArrayAttr<int64_t>(convIF.getStrides());
    auto dilationVal =
        extractFromIntegerArrayAttr<int64_t>(convIF.getDilations());
    // padding
    problemOS << "-p " << paddingVal[0] << " -q " << paddingVal[2] << sep;
    // stride
    problemOS << "-u " << strideVal[0] << " -v " << strideVal[1] << sep;
    // dilation
    problemOS << "-l " << dilationVal[0] << " -j " << dilationVal[1] << sep;
    // group
    problemOS << "-g " << inShape[iLayoutMap["gi"]] << sep;

  } else if (opType == KernelType::Gemm) { // gemm case
    rock::GemmOp rGemmOp = dyn_cast<rock::GemmOp>(gemmOp);
    // Please keep these in sync with mlir/utils/performance/perfRunner.py
    // Data type
    problemOS << "-t ";
    Type elemTypeA = gemmIF.getAType(), elemTypeB = gemmIF.getBType();
    if (elemTypeA.isF32() && elemTypeB.isF32()) {
      problemOS << "f32";
    } else if (elemTypeA.isF16() && elemTypeB.isF16()) {
      problemOS << "f16";
    } else if (elemTypeA.isBF16() && elemTypeB.isBF16()) {
      problemOS << "bf16";
    } else if (elemTypeA.isInteger(8) && elemTypeB.isInteger(8)) {
      problemOS << "i8";
    } else if (elemTypeA.isFloat8E4M3FNUZ() && elemTypeB.isFloat8E4M3FNUZ()) {
      problemOS << "fp8_fp8";
    } else if (elemTypeA.isFloat8E4M3FNUZ() && elemTypeB.isFloat8E5M2FNUZ()) {
      problemOS << "fp8_bf8";
    } else if (elemTypeA.isFloat8E5M2FNUZ() && elemTypeB.isFloat8E4M3FNUZ()) {
      problemOS << "bf8_fp8";
    } else if (elemTypeA.isFloat8E5M2FNUZ() && elemTypeB.isFloat8E5M2FNUZ()) {
      problemOS << "bf8_bf8";
    } else {
      // Unknown data type
      return failure();
    }

    // OUtput datatype
    auto outType = gemmIF.getOutArgument()->get().getType();
    auto elemTypeC = outType.dyn_cast<mlir::MemRefType>().getElementType();
    problemOS << " -out_datatype ";
    if (elemTypeC.isFloat8E4M3FNUZ()) {
      problemOS << "fp8" << sep;
    } else if (elemTypeC.isFloat8E5M2FNUZ()) {
      problemOS << "bf8" << sep;
    } else {
      problemOS << elemTypeC << sep;
    }

    // TransA
    problemOS << "-transA ";
    if (rGemmOp.getATransposed())
      problemOS << "true ";
    else
      problemOS << "false ";

    // TransB
    problemOS << "-transB ";
    if (rGemmOp.getBTransposed())
      problemOS << "true ";
    else
      problemOS << "false ";

    // Gemmsize G/M/N/K
    problemOS << "-g " << gemmIF.getGemmSize().g << sep;
    problemOS << "-m " << gemmIF.getGemmSize().m << sep;
    problemOS << "-n " << gemmIF.getGemmSize().n << sep;
    problemOS << "-k " << gemmIF.getGemmSize().k << sep;
  } else {
    // Unknown op type, unreachable.
    return failure();
  }

  while (out.back() == sep) {
    // remove trailing whitespace
    out.pop_back();
  }

  return success();
}

// Suppose to return the structure of the given problem to tune, currently
// combines the string representation of the selected field of the primary
// operation. String format of the problem will not be required by the DB,
// since it can store each field separately.
// Currently serialize the problem in MIOpenDriver command friendly format
LogicalResult getTuningProblemStr(ModuleOp &mod, SmallVectorImpl<char> &out) {
  {
    rock::RockGemmWrapperInterface gemmIF;
    WalkResult findPrimary =
        mod->walk([&](rock::RockGemmWrapperInterface op) -> WalkResult {
          gemmIF = op;
          return WalkResult::interrupt();
        });
    if (findPrimary.wasInterrupted())
      return getTuningProblemStr(gemmIF, out);
  }
  {
    rock::AttentionOp attnOp;
    WalkResult findAttention =
        mod->walk([&](rock::AttentionOp op) -> WalkResult {
          attnOp = op;
          return WalkResult::interrupt();
        });
    if (findAttention.wasInterrupted())
      return getTuningProblemStr(attnOp, out);
  }
  return failure();
}

bool tuningTableUpdate(TuningTable *perfTable, StringRef problem,
                       StringRef perfConfig, float time) {
  if (problem.empty())
    return false;
  llvm::sys::SmartScopedWriter<true> guard(perfTable->lock);
  auto search = perfTable->tuningMap.find(problem);
  if (search != perfTable->tuningMap.end()) {
    auto entry = perfTable->tuningMap[problem];
    if (entry.second <= time) {
      return false;
    }
  }
  perfTable->tuningMap[problem] = std::make_pair(perfConfig, time);
  return true;
}

LogicalResult tuningTableLookup(TuningTable *perfTable, ModuleOp &mod,
                                SmallVectorImpl<char> &out) {
  SmallString<2048> problem;
  if (failed(getTuningProblemStr(mod, problem)))
    return failure();
  llvm::sys::SmartScopedReader<true> guard(perfTable->lock);
  auto search = perfTable->tuningMap.find(problem);
  if (search != perfTable->tuningMap.end()) {
    auto entry = perfTable->tuningMap[problem];
    out.assign(entry.first);
    return success();
  }
  return failure();
}

} // namespace rock
} // namespace mlir<|MERGE_RESOLUTION|>--- conflicted
+++ resolved
@@ -30,12 +30,8 @@
                              TuningParamSetKind kind) {
   static const std::vector<std::vector<uint32_t>> validRangeAccelGemmParams = {
       {32, 64, 128, 256}, {32, 64, 128, 256}, {8, 16, 32, 64},
-<<<<<<< HEAD
-      {32, 64, 128, 256}, {32, 64, 128, 256}, {4, 8, 16}};
+      {32, 64, 128, 256}, {4, 16, 32},        {4, 8, 16}};
   constexpr uint64_t splitKFactor = 1;
-=======
-      {32, 64, 128, 256}, {4, 16, 32},        {4, 8, 16}};
->>>>>>> 598f7d11
   constexpr uint32_t forceUnroll = 1;
   OpBuilder b(attnOp.getContext());
   for (uint32_t gemmMPerBlock : validRangeAccelGemmParams[0]) {
@@ -48,11 +44,7 @@
                   gemmNPerBlock >= gemmMnPerXdl) {
                 InitParamsAccel gemmParams(
                     gemmMPerBlock, gemmNPerBlock, gemmKPerBlock, gemmMPerWave,
-<<<<<<< HEAD
-                    gemmNPerWave, gemmKPack, splitKFactor, forceUnroll, true);
-=======
-                    gemmMnPerXdl, gemmKPack, forceUnroll, true);
->>>>>>> 598f7d11
+                    gemmMnPerXdl, gemmKPack, splitKFactor, forceUnroll, true);
                 GemmFeatures features = attnOp.getFeatures();
                 auto populateParamsAccelPtr =
                     PopulateParamsAccel::select(features);
@@ -208,7 +200,6 @@
           for (uint32_t gemmMPerWave : xdlopsParams[3]) {
             for (uint32_t gemmMnPerXdl : xdlopsParams[4]) {
               for (uint32_t gemmKPack : xdlopsParams[5]) {
-<<<<<<< HEAD
                 auto optimalSplitKFactors = computeOptimalSplitKFactors(
                     gemmOp, gemmMPerBlock, gemmNPerBlock, gemmKPerBlock,
                     gemmKPack);
@@ -216,22 +207,50 @@
                   for (uint32_t forceUnroll : xdlopsParams[6]) {
                     InitParamsAccel gemmParams(gemmMPerBlock, gemmNPerBlock,
                                                gemmKPerBlock, gemmMPerWave,
+                                               gemmMnPerXdl, gemmKPack,
+                                               splitKFactor, forceUnroll, true);
+                    if (gemmMPerBlock >= gemmMPerWave &&
+                        gemmNPerBlock >= gemmMnPerXdl) {
+                      if (kind == TuningParamSetKind::Exhaustive ||
+                          (succeeded(tuningInfo.paramsProbablyValid(
+                               b, info, gemmParams)) &&
+                           succeeded(
+                               tuningInfo.couldBePerformant(info, gemmParams))))
+                        newSpace->tuningRange.push_back(
+                            cast<RockTuningParamAttrInterface>(
+                                tuningInfo.getGemmParamsAttr(b, gemmParams)));
+                    }
+                  }
+                }
+              }
+            }
+          }
+        }
+      }
+    }
+  } else if (bitEnumContainsAll(currentFeatures, GemmFeatures::wmma)) {
+    // Wmma
+    const std::vector<std::vector<uint32_t>> &wmmaParams =
+        validRangeWmmaGemmParams;
+    PopulateParamsWmma tuningInfo;
+    for (uint32_t gemmMPerBlock : wmmaParams[0]) {
+      for (uint32_t gemmNPerBlock : wmmaParams[1]) {
+        for (uint32_t gemmKPerBlock : wmmaParams[2]) {
+          for (uint32_t gemmMPerWave : wmmaParams[3]) {
+            for (uint32_t gemmNPerWave : wmmaParams[4]) {
+              for (uint32_t gemmKPack : wmmaParams[5]) {
+                auto optimalSplitKFactors = computeOptimalSplitKFactors(
+                    gemmOp, gemmMPerBlock, gemmNPerBlock, gemmKPerBlock,
+                    gemmKPack);
+                for (auto splitKFactor : optimalSplitKFactors) {
+                  for (uint32_t forceUnroll : wmmaParams[6]) {
+                    InitParamsAccel gemmParams(gemmMPerBlock, gemmNPerBlock,
+                                               gemmKPerBlock, gemmMPerWave,
                                                gemmNPerWave, gemmKPack,
                                                splitKFactor, forceUnroll, true);
-                    if (kind == TuningParamSetKind::Exhaustive ||
-                        (succeeded(tuningInfo.paramsProbablyValid(
-                             info, gemmParams)) &&
-=======
-                for (uint32_t forceUnroll : xdlopsParams[6]) {
-                  InitParamsAccel gemmParams(
-                      gemmMPerBlock, gemmNPerBlock, gemmKPerBlock, gemmMPerWave,
-                      gemmMnPerXdl, gemmKPack, forceUnroll, true);
-                  if (gemmMPerBlock >= gemmMPerWave &&
-                      gemmNPerBlock >= gemmMnPerXdl) {
-                    if (kind == TuningParamSetKind::Exhaustive ||
-                        (succeeded(tuningInfo.paramsProbablyValid(
-                             b, info, gemmParams)) &&
->>>>>>> 598f7d11
+                    if (succeeded(tuningInfo.paramsProbablyValid(b, info,
+                                                                 gemmParams)) &&
+                        (kind == TuningParamSetKind::Exhaustive ||
                          succeeded(
                              tuningInfo.couldBePerformant(info, gemmParams))))
                       newSpace->tuningRange.push_back(
@@ -245,41 +264,21 @@
         }
       }
     }
-  } else if (bitEnumContainsAll(currentFeatures, GemmFeatures::wmma)) {
-    // Wmma
-    const std::vector<std::vector<uint32_t>> &wmmaParams =
-        validRangeWmmaGemmParams;
-    PopulateParamsWmma tuningInfo;
-    for (uint32_t gemmMPerBlock : wmmaParams[0]) {
-      for (uint32_t gemmNPerBlock : wmmaParams[1]) {
-        for (uint32_t gemmKPerBlock : wmmaParams[2]) {
-          for (uint32_t gemmMPerWave : wmmaParams[3]) {
-            for (uint32_t gemmNPerWave : wmmaParams[4]) {
-              for (uint32_t gemmKPack : wmmaParams[5]) {
-<<<<<<< HEAD
-                auto optimalSplitKFactors = computeOptimalSplitKFactors(
-                    gemmOp, gemmMPerBlock, gemmNPerBlock, gemmKPerBlock,
-                    gemmKPack);
-                for (auto splitKFactor : optimalSplitKFactors) {
-                  for (uint32_t forceUnroll : wmmaParams[6]) {
-                    InitParamsAccel gemmParams(gemmMPerBlock, gemmNPerBlock,
-                                               gemmKPerBlock, gemmMPerWave,
-                                               gemmNPerWave, gemmKPack,
-                                               splitKFactor, forceUnroll, true);
-                    if (succeeded(
-                            tuningInfo.paramsProbablyValid(info, gemmParams)) &&
-                        (kind == TuningParamSetKind::Exhaustive ||
-                         succeeded(
-                             tuningInfo.couldBePerformant(info, gemmParams))))
-                      newSpace->tuningRange.push_back(
-                          cast<RockTuningParamAttrInterface>(
-                              tuningInfo.getGemmParamsAttr(b, gemmParams)));
-                  }
-=======
-                for (uint32_t forceUnroll : wmmaParams[6]) {
-                  InitParamsAccel gemmParams(
-                      gemmMPerBlock, gemmNPerBlock, gemmKPerBlock, gemmMPerWave,
-                      gemmNPerWave, gemmKPack, forceUnroll, true);
+  } else {
+    // Non-XDLOPS
+    PopulateParams tuningInfo;
+    for (uint32_t blockSize : validRangeGeneralGemmParams[0]) {
+      for (uint32_t gemmMPerBlock : validRangeGeneralGemmParams[1]) {
+        for (uint32_t gemmNPerBlock : validRangeGeneralGemmParams[2]) {
+          for (uint32_t gemmKPerBlock : validRangeGeneralGemmParams[3]) {
+            for (uint32_t gemmMPerThread : validRangeGeneralGemmParams[4]) {
+              auto optimalSplitKFactors = computeOptimalSplitKFactors(
+                  gemmOp, gemmMPerBlock, gemmNPerBlock, gemmKPerBlock, 1);
+              for (auto splitKFactor : optimalSplitKFactors) {
+                for (uint32_t gemmNPerThread : validRangeGeneralGemmParams[5]) {
+                  InitParamsNonAccel gemmParams(
+                      blockSize, gemmMPerBlock, gemmNPerBlock, gemmKPerBlock,
+                      gemmMPerThread, gemmNPerThread, splitKFactor);
                   if (succeeded(tuningInfo.paramsProbablyValid(b, info,
                                                                gemmParams)) &&
                       (kind == TuningParamSetKind::Exhaustive ||
@@ -288,52 +287,7 @@
                     newSpace->tuningRange.push_back(
                         cast<RockTuningParamAttrInterface>(
                             tuningInfo.getGemmParamsAttr(b, gemmParams)));
->>>>>>> 598f7d11
                 }
-              }
-            }
-          }
-        }
-      }
-    }
-  } else {
-    // Non-XDLOPS
-    PopulateParams tuningInfo;
-    for (uint32_t blockSize : validRangeGeneralGemmParams[0]) {
-      for (uint32_t gemmMPerBlock : validRangeGeneralGemmParams[1]) {
-        for (uint32_t gemmNPerBlock : validRangeGeneralGemmParams[2]) {
-          for (uint32_t gemmKPerBlock : validRangeGeneralGemmParams[3]) {
-            for (uint32_t gemmMPerThread : validRangeGeneralGemmParams[4]) {
-<<<<<<< HEAD
-              auto optimalSplitKFactors = computeOptimalSplitKFactors(
-                  gemmOp, gemmMPerBlock, gemmNPerBlock, gemmKPerBlock, 1);
-              for (auto splitKFactor : optimalSplitKFactors) {
-                for (uint32_t gemmNPerThread : validRangeGeneralGemmParams[5]) {
-                  InitParamsNonAccel gemmParams(
-                      blockSize, gemmMPerBlock, gemmNPerBlock, gemmKPerBlock,
-                      gemmMPerThread, gemmNPerThread, splitKFactor);
-                  if (succeeded(
-                          tuningInfo.paramsProbablyValid(info, gemmParams)) &&
-                      (kind == TuningParamSetKind::Exhaustive ||
-                       succeeded(
-                           tuningInfo.couldBePerformant(info, gemmParams))))
-                    newSpace->tuningRange.push_back(
-                        cast<RockTuningParamAttrInterface>(
-                            tuningInfo.getGemmParamsAttr(b, gemmParams)));
-                }
-=======
-              for (uint32_t gemmNPerThread : validRangeGeneralGemmParams[5]) {
-                InitParamsNonAccel gemmParams(blockSize, gemmMPerBlock,
-                                              gemmNPerBlock, gemmKPerBlock,
-                                              gemmMPerThread, gemmNPerThread);
-                if (succeeded(
-                        tuningInfo.paramsProbablyValid(b, info, gemmParams)) &&
-                    (kind == TuningParamSetKind::Exhaustive ||
-                     succeeded(tuningInfo.couldBePerformant(info, gemmParams))))
-                  newSpace->tuningRange.push_back(
-                      cast<RockTuningParamAttrInterface>(
-                          tuningInfo.getGemmParamsAttr(b, gemmParams)));
->>>>>>> 598f7d11
               }
             }
           }
@@ -406,76 +360,48 @@
         cast<RockTuningParamAttrInterface>(b.getAttr<XdlopsGemmParamsAttr>(
             /*kpackPerBlock=*/32, /*mPerBlock=*/32,
             /*nPerBlock=*/32, /*kpack=*/1,
-<<<<<<< HEAD
-            /*mPerWave=*/32, /*nPerWave=*/32, /*splitKFactor*/ 1,
+            /*mPerWave=*/32, /*MnPerXdl=*/32, /*splitKFactor*/ 1,
             /*forceUnroll=*/true)));
-=======
-            /*mPerWave=*/32, /*MnPerXdl=*/32, /*forceUnroll=*/true)));
->>>>>>> 598f7d11
 
     // add performant configs for tier1
     newSpace->tuningRange.push_back(
         cast<RockTuningParamAttrInterface>(b.getAttr<XdlopsGemmParamsAttr>(
             /*kpackPerBlock=*/8, /*mPerBlock=*/64,
             /*nPerBlock=*/128, /*kpack=*/8,
-<<<<<<< HEAD
-            /*mPerWave=*/32, /*nPerWave=*/32, /*splitKFactor*/ 1,
+            /*mPerWave=*/32, /*MnPerXdl=*/32, /*splitKFactor*/ 1,
             /*forceUnroll=*/true)));
-=======
-            /*mPerWave=*/32, /*MnPerXdl=*/32, /*forceUnroll=*/true)));
->>>>>>> 598f7d11
     newSpace->tuningRange.push_back(
         cast<RockTuningParamAttrInterface>(b.getAttr<XdlopsGemmParamsAttr>(
             /*kpackPerBlock=*/8, /*mPerBlock=*/64,
             /*nPerBlock=*/64, /*kpack=*/8,
-<<<<<<< HEAD
-            /*mPerWave=*/64, /*nPerWave=*/32, /*splitKFactor*/ 1,
+            /*mPerWave=*/64, /*MnPerXdl=*/32, /*splitKFactor*/ 1,
             /*forceUnroll=*/true)));
-=======
-            /*mPerWave=*/64, /*MnPerXdl=*/32, /*forceUnroll=*/true)));
->>>>>>> 598f7d11
 
     // add performant config for triton configs
     newSpace->tuningRange.push_back(
         cast<RockTuningParamAttrInterface>(b.getAttr<XdlopsGemmParamsAttr>(
             /*kpackPerBlock=*/16, /*mPerBlock=*/128,
             /*nPerBlock=*/128, /*kpack=*/8,
-<<<<<<< HEAD
-            /*mPerWave=*/64, /*nPerWave=*/32, /*splitKFactor*/ 1,
+            /*mPerWave=*/64, /*MnPerXdl=*/32, /*splitKFactor*/ 1,
             /*forceUnroll=*/true)));
-=======
-            /*mPerWave=*/64, /*MnPerXdl=*/32, /*forceUnroll=*/true)));
->>>>>>> 598f7d11
     newSpace->tuningRange.push_back(
         cast<RockTuningParamAttrInterface>(b.getAttr<XdlopsGemmParamsAttr>(
             /*kpackPerBlock=*/16, /*mPerBlock=*/128,
             /*nPerBlock=*/128, /*kpack=*/8,
-<<<<<<< HEAD
-            /*mPerWave=*/64, /*nPerWave=*/64, /*splitKFactor*/ 1,
+            /*mPerWave=*/64, /*MnPerXdl=*/64, /*splitKFactor*/ 1,
             /*forceUnroll=*/true)));
-=======
-            /*mPerWave=*/64, /*MnPerXdl=*/64, /*forceUnroll=*/true)));
->>>>>>> 598f7d11
     newSpace->tuningRange.push_back(
         cast<RockTuningParamAttrInterface>(b.getAttr<XdlopsGemmParamsAttr>(
             /*kpackPerBlock=*/32, /*mPerBlock=*/128,
             /*nPerBlock=*/256, /*kpack=*/4,
-<<<<<<< HEAD
-            /*mPerWave=*/128, /*nPerWave=*/32, /*splitKFactor*/ 1,
+            /*mPerWave=*/128, /*MnPerXdl=*/32, /*splitKFactor*/ 1,
             /*forceUnroll=*/true)));
-=======
-            /*mPerWave=*/128, /*MnPerXdl=*/32, /*forceUnroll=*/true)));
->>>>>>> 598f7d11
     newSpace->tuningRange.push_back(
         cast<RockTuningParamAttrInterface>(b.getAttr<XdlopsGemmParamsAttr>(
             /*kpackPerBlock=*/32, /*mPerBlock=*/64,
             /*nPerBlock=*/128, /*kpack=*/4,
-<<<<<<< HEAD
-            /*mPerWave=*/64, /*nPerWave=*/32, /*splitKFactor*/ 1,
+            /*mPerWave=*/64, /*MnPerXdl=*/32, /*splitKFactor*/ 1,
             /*forceUnroll=*/true)));
-=======
-            /*mPerWave=*/64, /*MnPerXdl=*/32, /*forceUnroll=*/true)));
->>>>>>> 598f7d11
   } else if (bitEnumContainsAll(currentFeatures, GemmFeatures::wmma)) {
     // Wmma
     PopulateParamsWmma tuningInfo;
