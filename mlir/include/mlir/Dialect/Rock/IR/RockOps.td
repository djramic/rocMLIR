--- conflicted
+++ resolved
@@ -1186,15 +1186,9 @@
 def Rock_ThreadwiseGemmOp:
     Rock_Op<"threadwise_gemm",
       [AllElementTypesMatch<["matrixA", "matrixB", "matrixC"]>]>,
-<<<<<<< HEAD
     Arguments<(ins MemRefRankOf<GemmAccumulatorTypes, [3]>:$matrixA,
                    MemRefRankOf<GemmAccumulatorTypes, [3]>:$matrixB,
                    MemRefRankOf<GemmAccumulatorTypes, [2]>:$matrixC)> {
-=======
-    Arguments<(ins MemRefRankOf<GemmOutputTypes, [3]>:$matrixA,
-                   MemRefRankOf<GemmOutputTypes, [3]>:$matrixB,
-                   MemRefRankOf<AccelResTypes, [1]>:$matrixC)> {
->>>>>>> ebfef876
   let summary = "Threadwise GEMM non accelerated version";
   let description = [{
     The `rock.threadwise_gemm` op does GEMM at thread level.
